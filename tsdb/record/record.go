--- conflicted
+++ resolved
@@ -48,7 +48,7 @@
 	MmapMarkers Type = 5
 	// Metadata is used to match WAL records of type Metadata.
 	Metadata Type = 6
-	// Histograms is used to match WAL records of type Histograms.
+	// HistogramSamples is used to match WAL records of type Histograms.
 	HistogramSamples Type = 7
 )
 
@@ -60,15 +60,12 @@
 		return "samples"
 	case Tombstones:
 		return "tombstones"
-<<<<<<< HEAD
 	case Exemplars:
 		return "exemplars"
 	case HistogramSamples:
 		return "histogram_samples"
-=======
 	case MmapMarkers:
 		return "mmapmarkers"
->>>>>>> 73d805cf
 	case Metadata:
 		return "metadata"
 	default:
@@ -170,7 +167,6 @@
 	Labels labels.Labels
 }
 
-<<<<<<< HEAD
 // RefHistogramSample is a histogram.
 type RefHistogramSample struct {
 	Ref chunks.HeadSeriesRef
@@ -178,8 +174,6 @@
 	H   *histogram.Histogram
 }
 
-// Decoder decodes series, sample, metadata, and tombstone records.
-=======
 // RefMmapMarker marks that the all the samples of the given series until now have been m-mapped to disk.
 type RefMmapMarker struct {
 	Ref     chunks.HeadSeriesRef
@@ -187,7 +181,6 @@
 }
 
 // Decoder decodes series, sample, metadata and tombstone records.
->>>>>>> 73d805cf
 // The zero value is ready to use.
 type Decoder struct{}
 
@@ -198,11 +191,7 @@
 		return Unknown
 	}
 	switch t := Type(rec[0]); t {
-<<<<<<< HEAD
-	case Series, Samples, Tombstones, Exemplars, HistogramSamples, Metadata:
-=======
-	case Series, Samples, Tombstones, Exemplars, MmapMarkers, Metadata:
->>>>>>> 73d805cf
+	case Series, Samples, Tombstones, Exemplars, MmapMarkers, Metadata, HistogramSamples:
 		return t
 	}
 	return Unknown
@@ -388,7 +377,34 @@
 	return exemplars, nil
 }
 
-<<<<<<< HEAD
+func (d *Decoder) MmapMarkers(rec []byte, markers []RefMmapMarker) ([]RefMmapMarker, error) {
+	dec := encoding.Decbuf{B: rec}
+	t := Type(dec.Byte())
+	if t != MmapMarkers {
+		return nil, errors.New("invalid record type")
+	}
+
+	if dec.Len() == 0 {
+		return markers, nil
+	}
+	for len(dec.B) > 0 && dec.Err() == nil {
+		ref := chunks.HeadSeriesRef(dec.Be64())
+		mmapRef := chunks.ChunkDiskMapperRef(dec.Be64())
+		markers = append(markers, RefMmapMarker{
+			Ref:     ref,
+			MmapRef: mmapRef,
+		})
+	}
+
+	if dec.Err() != nil {
+		return nil, errors.Wrapf(dec.Err(), "decode error after %d mmap markers", len(markers))
+	}
+	if len(dec.B) > 0 {
+		return nil, errors.Errorf("unexpected %d bytes left in entry", len(dec.B))
+	}
+	return markers, nil
+}
+
 func (d *Decoder) HistogramSamples(rec []byte, histograms []RefHistogramSample) ([]RefHistogramSample, error) {
 	dec := encoding.Decbuf{B: rec}
 	t := Type(dec.Byte())
@@ -464,38 +480,11 @@
 
 	if dec.Err() != nil {
 		return nil, errors.Wrapf(dec.Err(), "decode error after %d histograms", len(histograms))
-=======
-func (d *Decoder) MmapMarkers(rec []byte, markers []RefMmapMarker) ([]RefMmapMarker, error) {
-	dec := encoding.Decbuf{B: rec}
-	t := Type(dec.Byte())
-	if t != MmapMarkers {
-		return nil, errors.New("invalid record type")
-	}
-
-	if dec.Len() == 0 {
-		return markers, nil
-	}
-	for len(dec.B) > 0 && dec.Err() == nil {
-		ref := chunks.HeadSeriesRef(dec.Be64())
-		mmapRef := chunks.ChunkDiskMapperRef(dec.Be64())
-		markers = append(markers, RefMmapMarker{
-			Ref:     ref,
-			MmapRef: mmapRef,
-		})
-	}
-
-	if dec.Err() != nil {
-		return nil, errors.Wrapf(dec.Err(), "decode error after %d mmap markers", len(markers))
->>>>>>> 73d805cf
 	}
 	if len(dec.B) > 0 {
 		return nil, errors.Errorf("unexpected %d bytes left in entry", len(dec.B))
 	}
-<<<<<<< HEAD
 	return histograms, nil
-=======
-	return markers, nil
->>>>>>> 73d805cf
 }
 
 // Encoder encodes series, sample, and tombstones records.
@@ -612,7 +601,18 @@
 	}
 }
 
-<<<<<<< HEAD
+func (e *Encoder) MmapMarkers(markers []RefMmapMarker, b []byte) []byte {
+	buf := encoding.Encbuf{B: b}
+	buf.PutByte(byte(MmapMarkers))
+
+	for _, s := range markers {
+		buf.PutBE64(uint64(s.Ref))
+		buf.PutBE64(uint64(s.MmapRef))
+	}
+
+	return buf.Get()
+}
+
 func (e *Encoder) HistogramSamples(histograms []RefHistogramSample, b []byte) []byte {
 	buf := encoding.Encbuf{B: b}
 	buf.PutByte(byte(HistogramSamples))
@@ -659,15 +659,6 @@
 		for _, b := range h.H.NegativeBuckets {
 			buf.PutVarint64(b)
 		}
-=======
-func (e *Encoder) MmapMarkers(markers []RefMmapMarker, b []byte) []byte {
-	buf := encoding.Encbuf{B: b}
-	buf.PutByte(byte(MmapMarkers))
-
-	for _, s := range markers {
-		buf.PutBE64(uint64(s.Ref))
-		buf.PutBE64(uint64(s.MmapRef))
->>>>>>> 73d805cf
 	}
 
 	return buf.Get()
