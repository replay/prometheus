--- conflicted
+++ resolved
@@ -2,10 +2,9 @@
 
 ## main / unreleased
 
-<<<<<<< HEAD
 * [FEATURE] Templates: Add urlQueryEscape to template functions. #17403
 * [BUGFIX] TSDB: Register `prometheus_tsdb_sample_ooo_delta` metric properly. #17477
-=======
+
 ## 3.8.0 / 2025-11-28
 
 * [CHANGE] Remote-write 2 (receiving): Update to [2.0-rc.4 spec](https://github.com/prometheus/docs/blob/60c24e450010df38cfcb4f65df874f6f9b26dbcb/docs/specs/prw/remote_write_spec_2_0.md). "created timestamp" (CT) is now called "start timestamp" (ST). #17411
@@ -41,7 +40,6 @@
 * [BUGFIX] PromQL: Include histograms when enforcing sample_limit. #17390
 * [BUGFIX] Config: Fix panic if TLS CA file is absent. #17418
 * [BUGFIX] PromQL: Fix `histogram_fraction` for classic histograms and NHCB if lower bound is in the first bucket. #17424
->>>>>>> e44ed351
 
 ## 3.7.3 / 2025-10-29
 
