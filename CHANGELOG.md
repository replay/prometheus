# Changelog

<<<<<<< HEAD
## main / unreleased

* [FEATURE] Templates: Add urlQueryEscape to template functions. #17403
=======
## 3.7.3 / 2025-10-29

* [BUGFIX] UI: Revert changed (and breaking) redirect behavior for `-web.external-url` if `-web.route-prefix` is configured, which was introduced in #17240. #17389
* [BUGFIX] Fix federation of some native histograms. #17299 #17409
* [BUGFIX] promtool: `check config` would fail when `--lint=none` flag was set. #17399 #17414
* [BUGFIX] Remote-write: fix a deadlock in the queue resharding logic that can lead to suboptimal queue behavior. #17412
>>>>>>> 0a41f000

## 3.7.2 / 2025-10-22

* [BUGFIX] AWS SD: Fix AWS SDK v2 credentials handling for EC2 and Lightsail discovery. #17355
* [BUGFIX] AWS SD: Load AWS region from IMDS when not set. #17376
* [BUGFIX] Relabeling: Fix `labelmap` action validation with the legacy metric name validation scheme. #17372
* [BUGFIX] PromQL: Fix parsing failure when `anchored` and `smoothed` are used as metric names and label names. #17353
* [BUGFIX] PromQL: Fix formatting of range vector selectors with `smoothed`/`anchored` modifier. #17354

## 3.7.1 / 2025-10-16

* [BUGFIX] OTLP: Prefix `key_` to label name when translating an OTel attribute name starting with a single underscore, and keep multiple consecutive underscores in label name when translating an OTel attribute name. This reverts the breaking changes introduced in 3.7.0. #17344

## 3.7.0 / 2025-10-15

* [CHANGE] Remote-write: the following metrics are deprecated:
   - `prometheus_remote_storage_samples_in_total`, use `prometheus_wal_watcher_records_read_total{type="samples"}` and `prometheus_remote_storage_samples_dropped_total` instead,
   - `prometheus_remote_storage_histograms_in_total`, use `prometheus_wal_watcher_records_read_total{type=~".*histogram_samples"}` and `prometheus_remote_storage_histograms_dropped_total` instead,
   - `prometheus_remote_storage_exemplars_in_total`, use `prometheus_wal_watcher_records_read_total{type="exemplars"}` and `prometheus_remote_storage_exemplars_dropped_total` instead,
   - `prometheus_remote_storage_highest_timestamp_in_seconds`, use the more accurate `prometheus_remote_storage_queue_highest_timestamp_seconds` instead in dashboards and alerts to properly account for relabeling and for more accuracy. #17065
* [FEATURE] PromQL: Add support for experimental anchored and smoothed rate behind feature flag `promql-extended-range-selectors`. #16457
* [FEATURE] Federation: Add support for native histograms with custom buckets (NHCB). #17215
* [FEATURE] PromQL: Add `first_over_time(...)` and `ts_of_first_over_time(...)` behind feature flag `experimental-promql-functions`. #16963 #17021
* [FEATURE] Remote-write: Add support for Azure Workload Identity as an authentication method for the receiver. #16788
* [FEATURE] Remote-write: Add type and unit labels to outgoing time series in remote-write 2.0 when the `type-and-unit-labels` feature flag is enabled. #17033
* [FEATURE] OTLP: Write start time of metrics as created time zero samples into TSDB when `created-timestamp-zero-ingestion` feature flag is enabled. #16951
* [ENHANCEMENT] PromQL: Add warn-level annotations for counter reset conflicts in certain histogram operations. #17051 #17094
* [ENHANCEMENT] UI: Add scrape interval and scrape timeout to targets page. #17158
* [ENHANCEMENT] TSDB: Reduce the resolution of native histograms read from chunks or remote read if the schema is exponential. #17213
* [ENHANCEMENT] Remote write: Add logging for unexpected metadata in sample batches, when metadata entries are found in samples-only batches. #17034 #17082
* [ENHANCEMENT] Rules: Support concurrent evaluation for rules querying `ALERTS` and `ALERTS_FOR_STATE`. #17064
* [ENHANCEMENT] TSDB: Add logs to improve visibility into internal operations. #17074
* [PERF] OTLP: Write directly to TSDB instead of passing through a Remote-Write adapter when receiving OTLP metrics. #16951
* [PERF] OTLP: Reduce number of logs emitted from OTLP endpoint. No need to log duplicate sample errors. #17201
* [PERF] PromQL: Move more work to preprocessing step. #16896
* [PERF] PromQL: Reduce allocations when walking the syntax tree. #16593
* [PERF] TSDB: Optimize appender creation, slightly speeding up startup. #16922
* [PERF] TSDB: Improve speed of querying a series with multiple matchers. #13971
* [BUGFIX] Alerting: Mutating alerts relabeling (using `replace` actions, etc.) within a `alertmanager_config.alert_relabel_configs` block is now scoped correctly and no longer yields altered alerts to subsequent blocks. #17063
* [BUGFIX] Config: Infer valid escaping scheme when scrape config validation scheme is set. #16923
* [BUGFIX] TSDB: Correctly handle appending mixed-typed samples to the same series. #17071 #17241 #17290 #17295 #17296
* [BUGFIX] Remote-write: Prevent sending unsupported native histograms with custom buckets (NHCB) over Remote-write 1.0, log warning. #17146
* [BUGFIX] TSDB: Fix metadata entries handling on `metadata-wal-records` experimental feature for native histograms with custom buckets (NHCB) in protobuf scraping. #17156
* [BUGFIX] TSDB: Ignore Native Histograms with invalid schemas during WAL/WBL replay. #17214
* [BUGFIX] PromQL: Avoid empty metric names in annotations for `histogram_quantile()`. #16794
* [BUGFIX] PromQL: Correct inaccurate character positions in errors for some aggregate expressions. #16996 #17031
* [BUGFIX] PromQL: Fix `info()` function on churning series. #17135
* [BUGFIX] PromQL: Set native histogram to gauge type when subtracting or multiplying/dividing with negative factors. #17004
* [BUGFIX] TSDB: Reject unsupported native histogram schemas when attempting to append to TSDB. For scrape and remote-write implement reducing the resolution to fit the maximum if the schema is within the -9 to 52. #17189
* [BUGFIX] Remote-write: Fix HTTP handler to return after writing error response for invalid compression. #17050
* [BUGFIX] Remote-write: Return HTTP error `400` instead of `5xx` for wrongly formatted Native Histograms. #17210
* [BUGFIX] Scrape: Prevent staleness markers from generating unnecessary series. #16429
* [BUGFIX] TSDB: Avoid misleading `Failed to calculate size of \"wal\" dir` error logs during WAL clean-up. #17006
* [BUGFIX] TSDB: Prevent erroneously dropping series records during WAL checkpoints. #17029
* [BUGFIX] UI: Fix redirect to path of `-web.external-url` if `-web.route-prefix` is configured. #17240
* [BUGFIX] Remote-write: Do not panic on invalid symbol table in remote-write 2.0. #17160

## 3.6.0 / 2025-09-17

* [FEATURE] PromQL: Add `step()`, and `min()` and `max()` on durations, behind feature flag `promql-duration-expr`. #16777
* [FEATURE] API: Add a `/v1/status/tsdb/blocks` endpoint exposing metadata about loaded blocks. #16695
* [FEATURE] Templates: Add `toDuration()` and `now()` functions. #16619
* [ENHANCEMENT] Discovery: Add support for attaching namespace metadata to targets. #16831
* [ENHANCEMENT] OTLP: Support new `UnderscoreEscapingWithoutSuffixes` strategy via `otlp.translation_strategy`. #16849
* [ENHANCEMENT] OTLP: Support including scope metadata as metric labels via `otlp.promote_scope_metadata`. #16878
* [ENHANCEMENT] OTLP: Add `__type__` and `__unit__` labels when feature flag `type-and-unit-labels` is enabled. #16630
* [ENHANCEMENT] Tracing: Send the traceparent HTTP header during scrapes. #16425
* [ENHANCEMENT] UI: Add option to disable info and warning query messages under `Query page settings`. #16901
* [ENHANCEMENT] UI: Improve metadata handling for `_count/_sum/_bucket` suffixes. #16910
* [ENHANCEMENT] TSDB: Track stale series in the Head block via the `prometheus_tsdb_head_stale_series` metric. #16925
* [PERF] PromQL: Improve performance due to internal optimizations. #16797
* [BUGFIX] Config: Fix "unknown global name escaping method" error messages produced during config validation. #16801
* [BUGFIX] Discovery: Fix race condition during shutdown. #16820
* [BUGFIX] OTLP: Generate `target_info` samples between the earliest and latest samples per resource. #16737
* [BUGFIX] PromQL: Fail when `NaN` is passed as parameter to `topk()`, `bottomk()`, `limitk()` and `limit_ratio()`. #16725
* [BUGFIX] PromQL: Fix extrapolation for native counter histograms. #16828
* [BUGFIX] PromQL: Reduce numerical errors by disabling some optimizations. #16895
* [BUGFIX] PromQL: Fix inconsistencies when using native histograms in subqueries. #16879
* [BUGFIX] PromQL: Fix inconsistent annotations for `rate()` and `increase()` on histograms when feature flag `type-and-unit-labels` is enabled. #16915
* [BUGFIX] Scraping: Fix memory corruption in `slicelabels` builds. #16946
* [BUGFIX] TSDB: Fix panic on append when feature flag `created-timestamp-zero-ingestion` is enabled. #16332
* [BUGFIX] TSDB: Fix panic on append for native histograms with empty buckets. #16893

## 3.5.0 / 2025-07-14

* [FEATURE] PromQL: Add experimental type and unit metadata labels, behind feature flag `type-and-unit-labels`. #16228 #16632 #16718 #16743
* [FEATURE] PromQL: Add `ts_of_(min|max|last)_over_time`, behind feature flag `experimental-promql-functions`. #16722 #16733
* [FEATURE] Scraping: Add global option `always_scrape_classic_histograms` to scrape a classic histogram even if it is also exposed as native. #16452
* [FEATURE] OTLP: New config options `promote_all_resource_attributes` and `ignore_resource_attributes`. #16426
* [FEATURE] Discovery: New service discovery for STACKIT Cloud. #16401
* [ENHANCEMENT] Hetzner SD: Add `label_selector` to filter servers. #16512
* [ENHANCEMENT] PromQL: support non-constant parameter in aggregations like `quantile` and `topk`. #16404
* [ENHANCEMENT] UI: Better total target count display when using `keep_dropped_targets` option. #16604
* [ENHANCEMENT] UI: Add simple filtering on the `/rules` page. #16605
* [ENHANCEMENT] UI: Display query stats in hover tooltip over table query tab. #16723
* [ENHANCEMENT] UI: Clear search field on `/targets` page. #16567
* [ENHANCEMENT] Rules: Check that rules parse without error earlier at startup. #16601
* [ENHANCEMENT] Promtool: Optional fuzzy float64 comparison in rules unittests. #16395
* [PERF] PromQL: Reuse `histogramStatsIterator` where possible. #16686
* [PERF] PromQL: Reuse storage for custom bucket values for native histograms. #16565
* [PERF] UI: Optimize memoization and search debouncing on `/targets` page. #16589
* [PERF] UI: Fix full-page re-rendering when opening status nav menu. #16590
* [PERF] Kubernetes SD: use service cache.Indexer to achieve better performance. #16365
* [PERF] TSDB: Optionally use Direct IO for chunks writing. #15365
* [PERF] TSDB: When fetching label values, stop work earlier if the limit is reached. #16158
* [PERF] Labels: Simpler/faster stringlabels encoding. #16069
* [PERF] Scraping: Reload scrape pools concurrently. #16595 #16783
* [BUGFIX] Top-level: Update GOGC before loading TSDB. #16491
* [BUGFIX] Config: Respect GOGC environment variable if no "runtime" block exists. #16558
* [BUGFIX] PromQL: Fix native histogram `last_over_time`. #16744
* [BUGFIX] PromQL: Fix reported parser position range in errors for aggregations wrapped in ParenExpr #16041 #16754
* [BUGFIX] PromQL: Don't emit a value from `histogram_fraction` or `histogram_quantile` if classic and native histograms are present at the same timestamp. #16552
* [BUGFIX] PromQL: Incorrect rounding of `[1001ms]` to `[1s]` and similar. #16478
* [BUGFIX] PromQL: Fix inconsistent / sometimes negative `histogram_count` and `histogram_sum`. #16682
* [BUGFIX] PromQL: Improve handling of NaNs in native histograms. #16724
* [BUGFIX] PromQL: Fix unary operator precedence in duration expressions. #16713
* [BUGFIX] PromQL: Improve consistency of `avg` aggregation and `avg_over_time`. #16569 #16773
* [BUGFIX] UI: Add query warnings and info to graph view. #16753 #16759
* [BUGFIX] API: Add HTTP `Vary: Origin` header to responses to avoid cache poisoning. #16008
* [BUGFIX] Discovery: Avoid deadlocks by taking locks in consistent order. #16587
* [BUGFIX] Remote-write: For Azure AD auth, allow empty `client_id` to suppport system assigned managed identity. #16421
* [BUGFIX] Scraping: Fix rare memory corruption bug. #16623
* [BUGFIX] Scraping: continue handling custom-bucket histograms after an exponential histogram is encountered. #16720
* [BUGFIX] OTLP: Default config not respected when `otlp:` block is unset. #16693

## 3.4.2 / 2025-06-26

* [BUGFIX] OTLP receiver: Fix default configuration not being respected if the `otlp:` block is unset in the config file. #16693

## 3.4.1 / 2025-05-31

* [BUGFIX] Parser: Add reproducer for a dangling-reference issue in parsers. #16633

## 3.4.0 / 2025-05-17

* [CHANGE] Config: Make setting out-of-order native histograms feature (`--enable-feature=ooo-native-histograms`) a no-op. Out-of-order native histograms are now always enabled when `out_of_order_time_window` is greater than zero and `--enable-feature=native-histograms` is set. #16207
* [FEATURE] OTLP translate: Add feature flag for optionally translating OTel explicit bucket histograms into native histograms with custom buckets. #15850
* [FEATURE] OTLP translate: Add option to receive OTLP metrics without translating names or attributes. #16441
* [FEATURE] PromQL: allow arithmetic operations in durations in PromQL parser. #16249
* [FEATURE] OTLP receiver: Add primitive support for ingesting OTLP delta metrics as-is. #16360
* [ENHANCEMENT] PromQL: histogram_fraction for bucket histograms. #16095
* [ENHANCEMENT] TSDB: add `prometheus_tsdb_wal_replay_unknown_refs_total` and `prometheus_tsdb_wbl_replay_unknown_refs_total` metrics to track unknown series references during WAL/WBL replay. #16166
* [ENHANCEMENT] Scraping: Add config option for escaping scheme request. #16066
* [ENHANCEMENT] Config: Add global config option for convert_classic_histograms_to_nhcb. #16226
* [ENHANCEMENT] Alerting: make batch size configurable (`--alertmanager.notification-batch-size`). #16254
* [PERF] Kubernetes SD: make endpointSlice discovery more efficient. #16433
* [BUGFIX] Config: Fix auto-reload on changes to rule and scrape config files. #16340
* [BUGFIX] Scraping: Skip native histogram series if ingestion is disabled. #16218
* [BUGFIX] TSDB: Handle metadata/tombstones/exemplars for duplicate series during WAL replay. #16231
* [BUGFIX] TSDB: Avoid processing exemplars outside the valid time range during WAL replay. #16242
* [BUGFIX] Promtool: Add feature flags for PromQL features. #16443
* [BUGFIX] Rules: correct logging of alert name & template data. #15093
* [BUGFIX] PromQL: Use arithmetic mean for `histogram_stddev()` and `histogram_stdvar()` . #16444

## 3.3.0 / 2025-04-15

* [FEATURE] PromQL: Implement `idelta()` and `irate()` for native histograms. #15853
* [ENHANCEMENT] Scaleway SD: Add `__meta_scaleway_instance_public_ipv4_addresses` and `__meta_scaleway_instance_public_ipv6_addresses` labels. #14228
* [ENHANCEMENT] TSDB: Reduce locking while reloading blocks. #12920
* [ENHANCEMENT] PromQL: Allow UTF-8 labels in `label_replace()`. #15974
* [ENHANCEMENT] Promtool: `tsdb create-blocks-from openmetrics` can now read from a Pipe. #16011
* [ENHANCEMENT] Rules: Add support for anchors and aliases in rule files. #14957
* [ENHANCEMENT] Dockerfile: Make `/prometheus` writable. #16073
* [ENHANCEMENT] API: Include scrape pool name for dropped targets in `/api/v1/targets`. #16085
* [ENHANCEMENT] UI: Improve time formatting and copying of selectors. #15999 #16165
* [ENHANCEMENT] UI: Bring back vertical grid lines and graph legend series toggling instructions. #16163 #16164
* [ENHANCEMENT] Mixin: The `cluster` label can be customized using `clusterLabel`. #15826
* [PERF] TSDB: Optimize some operations on head chunks by taking shortcuts. #12659
* [PERF] TSDB & Agent: Reduce memory footprint during WL replay. #15778
* [PERF] Remote-Write: Reduce memory footprint during WAL replay. #16197
* [PERF] API: Reduce memory footprint during header parsing. #16001
* [PERF] Rules: Improve dependency evaluation, enabling better concurrency. #16039
* [PERF] Scraping: Improve scraping performance for native histograms. #15731
* [PERF] Scraping: Improve parsing of created timestamps. #16072
* [BUGFIX] Scraping: Bump cache iteration after error to avoid false duplicate detections. #16174
* [BUGFIX] Scraping: Skip native histograms series when ingestion is disabled. #16218
* [BUGFIX] PromQL: Fix counter reset detection for native histograms. #15902 #15987
* [BUGFIX] PromQL: Fix inconsistent behavior with an empty range. #15970
* [BUGFIX] PromQL: Fix inconsistent annotation in `quantile_over_time()`. #16018
* [BUGFIX] PromQL: Prevent `label_join()` from producing duplicates. #15975
* [BUGFIX] PromQL: Ignore native histograms in `scalar()`, `sort()` and `sort_desc()`. #15964
* [BUGFIX] PromQL: Fix annotations for binary operations between incompatible native histograms. #15895
* [BUGFIX] Alerting: Consider alert relabeling when deciding whether alerts are dropped. #15979
* [BUGFIX] Config: Set `GoGC` to the default value in case of an empty configuration. #16052
* [BUGFIX] TSDB: Fix unknown series errors and potential data loss during WAL replay when inactive series are removed from the head and reappear before the next WAL checkpoint. #16060
* [BUGFIX] Scaleway SD: The public IP will no longer be set to `__meta_meta_scaleway_instance_public_ipv4` if it is an IPv6 address. #14228
* [BUGFIX] UI: Display the correct value of Alerting rules' `keep_firing_for`. #16211

## 3.2.1 / 2025-02-25

* [BUGFIX] Don't send Accept` header `escape=allow-utf-8` when `metric_name_validation_scheme: legacy` is configured. #16061

## 3.2.0 / 2025-02-17

* [CHANGE] relabel: Replace actions can now use UTF-8 characters in `targetLabel` field. Note that `$<chars>` or `${<chars>}` will be expanded. This also apply to `replacement` field for `LabelMap` action. #15851
* [CHANGE] rulefmt: Rule names can use UTF-8 characters, except `{` and `}` characters (due to common mistake checks). #15851
* [FEATURE] remote/otlp: Add feature flag `otlp-deltatocumulative` to support conversion from delta to cumulative. #15165
* [ENHANCEMENT] openstack SD: Discover Octavia loadbalancers. #15539
* [ENHANCEMENT] scrape: Add metadata for automatic metrics to WAL for `metadata-wal-records` feature. #15837
* [ENHANCEMENT] promtool: Support linting of scrape interval, through lint option `too-long-scrape-interval`. #15719
* [ENHANCEMENT] promtool: Add --ignore-unknown-fields option. #15706
* [ENHANCEMENT] ui: Make "hide empty rules" and hide empty rules" persistent #15807
* [ENHANCEMENT] web/api: Add a limit parameter to `/query` and `/query_range`. #15552
* [ENHANCEMENT] api: Add fields Node and ServerTime to `/status`. #15784
* [PERF] Scraping: defer computing labels for dropped targets until they are needed by the UI.  #15261
* [BUGFIX] remotewrite2: Fix invalid metadata bug for metrics without metadata. #15829
* [BUGFIX] remotewrite2: Fix the unit field propagation. #15825
* [BUGFIX] scrape: Fix WAL metadata for histograms and summaries. #15832
* [BUGFIX] ui: Merge duplicate "Alerts page settings" sections. #15810
* [BUGFIX] PromQL: Fix `<aggr_over_time>` functions with histograms. #15711

## 3.1.0 / 2025-01-02

 * [SECURITY] upgrade golang.org/x/crypto to address reported CVE-2024-45337. #15691
 * [CHANGE] Notifier: Increment prometheus_notifications_errors_total by the number of affected alerts rather than per batch. #15428
 * [CHANGE] API: list rules field "groupNextToken:omitempty" renamed to "groupNextToken". #15400
 * [ENHANCEMENT] OTLP translate: keep identifying attributes in target_info. #15448
 * [ENHANCEMENT] Paginate rule groups, add infinite scroll to rules within groups. #15677
 * [ENHANCEMENT] TSDB: Improve calculation of space used by labels. #13880
 * [ENHANCEMENT] Rules: new metric rule_group_last_rule_duration_sum_seconds. #15672
 * [ENHANCEMENT] Observability: Export 'go_sync_mutex_wait_total_seconds_total' metric. #15339
 * [ENHANCEMEN] Remote-Write: optionally use a DNS resolver that picks a random IP. #15329
 * [PERF] Optimize `l=~".+"` matcher. #15474, #15684
 * [PERF] TSDB: Cache all symbols for compaction . #15455
 * [PERF] TSDB: MemPostings: keep a map of label values slices. #15426
 * [PERF] Remote-Write: Remove interning hook. #15456
 * [PERF] Scrape: optimize string manipulation for experimental native histograms with custom buckets. #15453
 * [PERF] TSDB: reduce memory allocations. #15465, #15427
 * [PERF] Storage: Implement limit in mergeGenericQuerier. #14489
 * [PERF] TSDB: Optimize inverse matching. #14144
 * [PERF] Regex: use stack memory for lowercase copy of string. #15210
 * [PERF] TSDB: When deleting from postings index, pause to unlock and let readers read. #15242
 * [BUGFIX] Main: Avoid possible segfault at exit. (#15724)
 * [BUGFIX] Rules: Do not run rules concurrently if uncertain about dependencies. #15560
 * [BUGFIX] PromQL: Adds test for `absent`, `absent_over_time` and `deriv` func with histograms. #15667
 * [BUGFIX] PromQL: Fix various bugs related to quoting UTF-8 characters. #15531
 * [BUGFIX] Scrape: fix nil panic after scrape loop reload. #15563
 * [BUGFIX] Remote-write: fix panic on repeated log message. #15562
 * [BUGFIX] Scrape: reload would ignore always_scrape_classic_histograms and convert_classic_histograms_to_nhcb configs. #15489
 * [BUGFIX] TSDB: fix data corruption in experimental native histograms. #15482
 * [BUGFIX] PromQL: Ignore histograms in all time related functions. #15479
 * [BUGFIX] OTLP receiver: Convert metric metadata. #15416
 * [BUGFIX] PromQL: Fix `resets` function for histograms. #15527
 * [BUGFIX] PromQL: Fix behaviour of `changes()` for mix of histograms and floats. #15469
 * [BUGFIX] PromQL: Fix behaviour of some aggregations with histograms. #15432
 * [BUGFIX] allow quoted exemplar keys in openmetrics text format. #15260
 * [BUGFIX] TSDB: fixes for rare conditions when loading write-behind-log (WBL). #15380
 * [BUGFIX] `round()` function did not remove `__name__` label. #15250
 * [BUGFIX] Promtool: analyze block shows metric name with 0 cardinality. #15438
 * [BUGFIX] PromQL: Fix `count_values` for histograms. #15422
 * [BUGFIX] PromQL: fix issues with comparison binary operations with `bool` modifier and native histograms. #15413
 * [BUGFIX] PromQL: fix incorrect "native histogram ignored in aggregation" annotations. #15414
 * [BUGFIX] PromQL: Corrects the behaviour of some operator and aggregators with Native Histograms. #15245
 * [BUGFIX] TSDB: Always return unknown hint for first sample in non-gauge histogram chunk. #15343
 * [BUGFIX] PromQL: Clamp functions: Ignore any points with native histograms. #15169
 * [BUGFIX] TSDB: Fix race on stale values in headAppender. #15322
 * [BUGFIX] UI: Fix selector / series formatting for empty metric names. #15340
 * [BUGFIX] OTLP receiver: Allow colons in non-standard units. #15710

## 3.0.1 / 2024-11-28

The first bug fix release for Prometheus 3.

* [BUGFIX] Promql: Make subqueries left open. #15431
* [BUGFIX] Fix memory leak when query log is enabled. #15434
* [BUGFIX] Support utf8 names on /v1/label/:name/values endpoint. #15399

## 3.0.0 / 2024-11-14

This release includes new features such as a brand new UI and UTF-8 support enabled by default. As this marks the first new major version in seven years, several breaking changes are introduced. The breaking changes are mainly around the removal of deprecated feature flags and CLI arguments, and the full list can be found below. For users that want to upgrade we recommend to read through our [migration guide](https://prometheus.io/docs/prometheus/3.0/migration/).

* [CHANGE] Set the `GOMAXPROCS` variable automatically to match the Linux CPU quota. Use `--no-auto-gomaxprocs` to disable it. The `auto-gomaxprocs` feature flag was removed. #15376
* [CHANGE] Set the `GOMEMLIMIT` variable automatically to match the Linux container memory limit. Use `--no-auto-gomemlimit` to disable it. The `auto-gomemlimit` feature flag was removed. #15373
* [CHANGE] Scraping: Remove implicit fallback to the Prometheus text format in case of invalid/missing Content-Type and fail the scrape instead. Add ability to specify a `fallback_scrape_protocol` in the scrape config. #15136
* [CHANGE] Remote-write: default enable_http2 to false. #15219
* [CHANGE] Scraping: normalize "le" and "quantile" label values upon ingestion. #15164
* [CHANGE] Scraping: config `scrape_classic_histograms` was renamed to `always_scrape_classic_histograms`. #15178
* [CHANGE] Config: remove expand-external-labels flag, expand external labels env vars by default. #14657
* [CHANGE] Disallow configuring AM with the v1 api. #13883
* [CHANGE] regexp `.` now matches all characters (performance improvement). #14505
* [CHANGE] `holt_winters` is now called `double_exponential_smoothing` and moves behind the [experimental-promql-functions feature flag](https://prometheus.io/docs/prometheus/latest/feature_flags/#experimental-promql-functions). #14930
* [CHANGE] API: The OTLP receiver endpoint can now be enabled using `--web.enable-otlp-receiver` instead of `--enable-feature=otlp-write-receiver`. #14894
* [CHANGE] Prometheus will not add or remove port numbers from the target address. `no-default-scrape-port` feature flag removed. #14160
* [CHANGE] Logging: the format of log lines has changed a little, along with the adoption of Go's Structured Logging package. #14906
* [CHANGE] Don't create extra `_created` timeseries if feature-flag `created-timestamp-zero-ingestion` is enabled. #14738
* [CHANGE] Float literals and time durations being the same is now a stable fetaure. #15111
* [CHANGE] UI: The old web UI has been replaced by a completely new one that is less cluttered and adds a few new features (PromLens-style tree view, better metrics explorer, "Explain" tab). However, it is still missing some features of the old UI (notably, exemplar display and heatmaps). To switch back to the old UI, you can use the feature flag `--enable-feature=old-ui` for the time being. #14872
* [CHANGE] PromQL: Range selectors and the lookback delta are now left-open, i.e. a sample coinciding with the lower time limit is excluded rather than included. #13904
* [CHANGE] Kubernetes SD: Remove support for `discovery.k8s.io/v1beta1` API version of EndpointSlice. This version is no longer served as of Kubernetes v1.25. #14365
* [CHANGE] Kubernetes SD: Remove support for `networking.k8s.io/v1beta1` API version of Ingress. This version is no longer served as of Kubernetes v1.22. #14365
* [CHANGE] UTF-8: Enable UTF-8 support by default. Prometheus now allows all UTF-8 characters in metric and label names. The corresponding `utf8-name` feature flag has been removed. #14705, #15258
* [CHANGE] Console: Remove example files for the console feature. Users can continue using the console feature by supplying their own JavaScript and templates. #14807
* [CHANGE] SD: Enable the new service discovery manager by default. This SD manager does not restart unchanged discoveries upon reloading. This makes reloads faster and reduces pressure on service discoveries' sources. The corresponding `new-service-discovery-manager` feature flag has been removed. #14770
* [CHANGE] Agent mode has been promoted to stable. The feature flag `agent` has been removed. To run Prometheus in Agent mode, use the new `--agent` cmdline arg instead. #14747
* [CHANGE] Remove deprecated `remote-write-receiver`,`promql-at-modifier`, and `promql-negative-offset` feature flags. #13456, #14526
* [CHANGE] Remove deprecated `storage.tsdb.allow-overlapping-blocks`, `alertmanager.timeout`, and `storage.tsdb.retention` flags. #14640, #14643
* [FEATURE] OTLP receiver: Ability to skip UTF-8 normalization using `otlp.translation_strategy = NoUTF8EscapingWithSuffixes` configuration option. #15384
* [FEATURE] Support config reload automatically - feature flag `auto-reload-config`. #14769, #15011
* [ENHANCEMENT] Scraping, rules: handle targets reappearing, or rules moving group, when out-of-order is enabled. #14710
* [ENHANCEMENT] Tools: add debug printouts to promtool rules unit testing #15196
* [ENHANCEMENT] Scraping: support Created-Timestamp feature on native histograms. #14694
* [ENHANCEMENT] UI: Many fixes and improvements. #14898, #14899, #14907, #14908, #14912, #14913, #14914, #14931, #14940, #14945, #14946, #14972, #14981, #14982, #14994, #15096
* [ENHANCEMENT] UI: Web UI now displays notifications, e.g. when starting up and shutting down. #15082
* [ENHANCEMENT] PromQL: Introduce exponential interpolation for native histograms. #14677
* [ENHANCEMENT] TSDB: Add support for ingestion of out-of-order native histogram samples. #14850, #14546
* [ENHANCEMENT] Alerts: remove metrics for removed Alertmanagers. #13909
* [ENHANCEMENT] Kubernetes SD: Support sidecar containers in endpoint discovery. #14929
* [ENHANCEMENT] Consul SD: Support catalog filters. #11224
* [ENHANCEMENT] Move AM discovery page from "Monitoring status" to "Server status". #14875
* [PERF] TSDB: Parallelize deletion of postings after head compaction. #14975
* [PERF] TSDB: Chunk encoding: shorten some write sequences. #14932
* [PERF] TSDB: Grow postings by doubling. #14721
* [PERF] Relabeling: Optimize adding a constant label pair. #12180
* [BUGFIX] Scraping: Don't log errors on empty scrapes. #15357
* [BUGFIX] UI: fix selector / series formatting for empty metric names. #15341
* [BUGFIX] PromQL: Fix stddev+stdvar aggregations to always ignore native histograms. #14941
* [BUGFIX] PromQL: Fix stddev+stdvar aggregations to treat Infinity consistently. #14941
* [BUGFIX] OTLP receiver: Preserve colons when generating metric names in suffix adding mode (this mode is always enabled, unless one uses Prometheus as a library). #15251
* [BUGFIX] Scraping: Unit was missing when using protobuf format. #15095
* [BUGFIX] PromQL: Only return "possible non-counter" annotation when `rate` returns points. #14910
* [BUGFIX] TSDB: Chunks could have one unnecessary zero byte at the end. #14854
* [BUGFIX] "superfluous response.WriteHeader call" messages in log. #14884
* [BUGFIX] PromQL: Unary negation of native histograms. #14821
* [BUGFIX] PromQL: Handle stale marker in native histogram series (e.g. if series goes away and comes back). #15025
* [BUGFIX] Autoreload: Reload invalid yaml files. #14947
* [BUGFIX] Scrape: Do not override target parameter labels with config params. #11029

## 2.53.5 / 2025-06-30

* [ENHANCEMENT] TSDB: Add backward compatibility with the upcoming TSDB block index v3 #16762
* [BUGFIX] Top-level: Update GOGC before loading TSDB #16521

## 2.53.4 / 2025-03-18

* [BUGFIX] Runtime: fix GOGC is being set to 0 when installed with empty prometheus.yml file resulting high cpu usage. #16090
* [BUGFIX] Scrape: fix dropping valid metrics after previous scrape failed. #16220

## 2.53.3 / 2024-11-04

* [BUGFIX] Scraping: allow multiple samples on same series, with explicit timestamps. #14685, #14740

## 2.53.2 / 2024-08-09

Fix a bug where Prometheus would crash with a segmentation fault if a remote-read
request accessed a block on disk at about the same time as TSDB created a new block.

* [BUGFIX] Remote-Read: Resolve occasional segmentation fault on query. #14515,#14523

## 2.55.1 / 2024-11-04

* [BUGFIX] `round()` function did not remove `__name__` label. #15250

## 2.55.0 / 2024-10-22

* [FEATURE] PromQL: Add experimental `info` function. #14495
* [FEATURE] Support UTF-8 characters in label names - feature flag `utf8-names`. #14482, #14880, #14736, #14727
* [FEATURE] Scraping: Add the ability to set custom `http_headers` in config. #14817
* [FEATURE] Scraping: Support feature flag `created-timestamp-zero-ingestion` in OpenMetrics. #14356, #14815
* [FEATURE] Scraping: `scrape_failure_log_file` option to log failures to a file. #14734
* [FEATURE] OTLP receiver: Optional promotion of resource attributes to series labels. #14200
* [FEATURE] Remote-Write: Support Google Cloud Monitoring authorization. #14346
* [FEATURE] Promtool: `tsdb create-blocks` new option to add labels. #14403
* [FEATURE] Promtool: `promtool test` adds `--junit` flag to format results. #14506
* [FEATURE] TSDB: Add `delayed-compaction` feature flag, for people running many Prometheus to randomize timing. #12532
* [ENHANCEMENT] OTLP receiver: Warn on exponential histograms with zero count and non-zero sum. #14706
* [ENHANCEMENT] OTLP receiver: Interrupt translation on context cancellation/timeout. #14612
* [ENHANCEMENT] Remote Read client: Enable streaming remote read if the server supports it. #11379
* [ENHANCEMENT] Remote-Write: Don't reshard if we haven't successfully sent a sample since last update. #14450
* [ENHANCEMENT] PromQL: Delay deletion of `__name__` label to the end of the query evaluation. This is **experimental** and enabled under the feature-flag `promql-delayed-name-removal`. #14477
* [ENHANCEMENT] PromQL: Experimental `sort_by_label` and `sort_by_label_desc` sort by all labels when label is equal. #14655, #14985
* [ENHANCEMENT] PromQL: Clarify error message logged when Go runtime panic occurs during query evaluation. #14621
* [ENHANCEMENT] PromQL: Use Kahan summation for better accuracy in `avg` and `avg_over_time`. #14413
* [ENHANCEMENT] Tracing: Improve PromQL tracing, including showing the operation performed for aggregates, operators, and calls. #14816
* [ENHANCEMENT] API: Support multiple listening addresses. #14665
* [ENHANCEMENT] TSDB: Backward compatibility with upcoming index v3. #14934
* [PERF] TSDB: Query in-order and out-of-order series together. #14354, #14693, #14714, #14831, #14874, #14948, #15120
* [PERF] TSDB: Streamline reading of overlapping out-of-order head chunks. #14729
* [BUGFIX] PromQL: make sort_by_label stable. #14985
* [BUGFIX] SD: Fix dropping targets (with feature flag `new-service-discovery-manager`). #13147
* [BUGFIX] SD: Stop storing stale targets (with feature flag `new-service-discovery-manager`). #13622
* [BUGFIX] Scraping: exemplars could be dropped in protobuf scraping. #14810
* [BUGFIX] Remote-Write: fix metadata sending for experimental Remote-Write V2. #14766
* [BUGFIX] Remote-Write: Return 4xx not 5xx when timeseries has duplicate label. #14716
* [BUGFIX] Experimental Native Histograms: many fixes for incorrect results, panics, warnings. #14513, #14575, #14598, #14609, #14611, #14771, #14821
* [BUGFIX] TSDB: Only count unknown record types in `record_decode_failures_total` metric. #14042

## 2.54.1 / 2024-08-27

* [BUGFIX] Scraping: allow multiple samples on same series, with explicit timestamps (mixing samples of the same series with and without timestamps is still rejected). #14685
* [BUGFIX] Docker SD: fix crash in `match_first_network` mode when container is reconnected to a new network. #14654
* [BUGFIX] PromQL: fix experimental native histograms getting corrupted due to vector selector bug in range queries. #14538
* [BUGFIX] PromQL: fix experimental native histogram counter reset detection on stale samples. #14514
* [BUGFIX] PromQL: fix native histograms getting corrupted due to vector selector bug in range queries. #14605

## 2.54.0 / 2024-08-09

Release 2.54 brings a release candidate of a major new version of [Remote Write: 2.0](https://prometheus.io/docs/specs/remote_write_spec_2_0/).
This is experimental at this time and may still change.
Remote-write v2 is enabled by default, but can be disabled via feature-flag `web.remote-write-receiver.accepted-protobuf-messages`.

* [CHANGE] Remote-Write: `highest_timestamp_in_seconds` and `queue_highest_sent_timestamp_seconds` metrics now initialized to 0. #14437
* [CHANGE] API: Split warnings from info annotations in API response. #14327
* [FEATURE] Remote-Write: Version 2.0 experimental, plus metadata in WAL via feature flag `metadata-wal-records` (defaults on). #14395,#14427,#14444
* [FEATURE] PromQL: add limitk() and limit_ratio() aggregation operators. #12503
* [ENHANCEMENT] PromQL: Accept underscores in literal numbers, e.g. 1_000_000 for 1 million. #12821
* [ENHANCEMENT] PromQL: float literal numbers and durations are now interchangeable (experimental). Example: `time() - my_timestamp > 10m`. #9138
* [ENHANCEMENT] PromQL: use Kahan summation for sum(). #14074,#14362
* [ENHANCEMENT] PromQL (experimental native histograms): Optimize `histogram_count` and `histogram_sum` functions. #14097
* [ENHANCEMENT] TSDB: Better support for out-of-order experimental native histogram samples. #14438
* [ENHANCEMENT] TSDB: Optimise seek within index. #14393
* [ENHANCEMENT] TSDB: Optimise deletion of stale series. #14307
* [ENHANCEMENT] TSDB: Reduce locking to optimise adding and removing series. #13286,#14286
* [ENHANCEMENT] TSDB: Small optimisation: streamline special handling for out-of-order data. #14396,#14584
* [ENHANCEMENT] Regexps: Optimize patterns with multiple prefixes. #13843,#14368
* [ENHANCEMENT] Regexps: Optimize patterns containing multiple literal strings. #14173
* [ENHANCEMENT] AWS SD: expose Primary IPv6 addresses as __meta_ec2_primary_ipv6_addresses. #14156
* [ENHANCEMENT] Docker SD: add MatchFirstNetwork for containers with multiple networks. #10490
* [ENHANCEMENT] OpenStack SD: Use `flavor.original_name` if available. #14312
* [ENHANCEMENT] UI (experimental native histograms): more accurate representation. #13680,#14430
* [ENHANCEMENT] Agent: `out_of_order_time_window` config option now applies to agent. #14094
* [ENHANCEMENT] Notifier: Send any outstanding Alertmanager notifications when shutting down. #14290
* [ENHANCEMENT] Rules: Add label-matcher support to Rules API. #10194
* [ENHANCEMENT] HTTP API: Add url to message logged on error while sending response. #14209
* [BUGFIX] TSDB: Exclude OOO chunks mapped after compaction starts (introduced by #14396). #14584
* [BUGFIX] CLI: escape `|` characters when generating docs. #14420
* [BUGFIX] PromQL (experimental native histograms): Fix some binary operators between native histogram values. #14454
* [BUGFIX] TSDB: LabelNames API could fail during compaction. #14279
* [BUGFIX] TSDB: Fix rare issue where pending OOO read can be left dangling if creating querier fails. #14341
* [BUGFIX] TSDB: fix check for context cancellation in LabelNamesFor. #14302
* [BUGFIX] Rules: Fix rare panic on reload. #14366
* [BUGFIX] Config: In YAML marshalling, do not output a regexp field if it was never set. #14004
* [BUGFIX] Remote-Write: reject samples with future timestamps. #14304
* [BUGFIX] Remote-Write: Fix data corruption in remote write if max_sample_age is applied. #14078
* [BUGFIX] Notifier: Fix Alertmanager discovery not updating under heavy load. #14174
* [BUGFIX] Regexes: some Unicode characters were not matched by case-insensitive comparison. #14170,#14299
* [BUGFIX] Remote-Read: Resolve occasional segmentation fault on query. #14515

## 2.53.1 / 2024-07-10

Fix a bug which would drop samples in remote-write if the sending flow stalled
for longer than it takes to write one "WAL segment". How long this takes depends on the size
of your Prometheus; as a rough guide with 10 million series it is about 2-3 minutes.

* [BUGFIX] Remote-write: stop dropping samples in catch-up #14446

## 2.53.0 / 2024-06-16

This release changes the default for GOGC, the Go runtime control for the trade-off between excess memory use and CPU usage. We have found that Prometheus operates with minimal additional CPU usage, but greatly reduced memory by adjusting the upstream Go default from 100 to 75.

* [CHANGE] Rules: Execute 1 query instead of N (where N is the number of alerts within alert rule) when restoring alerts. #13980 #14048
* [CHANGE] Runtime: Change GOGC threshold from 100 to 75 #14176 #14285
* [FEATURE] Rules: Add new option `query_offset` for each rule group via rule group configuration file and `rule_query_offset` as part of the global configuration to have more resilience for remote write delays. #14061 #14216 #14273
* [ENHANCEMENT] Rules: Add `rule_group_last_restore_duration_seconds` metric to measure the time it takes to restore a rule group. #13974
* [ENHANCEMENT] OTLP: Improve remote write format translation performance by using label set hashes for metric identifiers instead of string based ones. #14006 #13991
* [ENHANCEMENT] TSDB: Optimize querying with regexp matchers. #13620
* [BUGFIX] OTLP: Don't generate target_info unless there are metrics and at least one identifying label is defined. #13991
* [BUGFIX] Scrape: Do no try to ingest native histograms when the native histograms feature is turned off. This happened when protobuf scrape was enabled by for example the created time feature. #13987
* [BUGFIX] Scaleway SD: Use the instance's public IP if no private IP is available as the `__address__` meta label. #13941
* [BUGFIX] Query logger: Do not leak file descriptors on error. #13948
* [BUGFIX] TSDB: Let queries with heavy regex matches be cancelled and not use up the CPU. #14096 #14103 #14118 #14199
* [BUGFIX] API: Do not warn if result count is equal to the limit, only when exceeding the limit for the series, label-names and label-values APIs. #14116
* [BUGFIX] TSDB: Fix head stats and hooks when replaying a corrupted snapshot. #14079

## 2.52.1 / 2024-05-29

* [BUGFIX] Linode SD: Fix partial fetch when discovery would return more than 500 elements. #14141

## 2.52.0 / 2024-05-07

* [CHANGE] TSDB: Fix the predicate checking for blocks which are beyond the retention period to include the ones right at the retention boundary. #9633
* [CHANGE] Scrape: Multiple samples (even with different timestamps) are treated as duplicates during one scrape.
* [FEATURE] Kubernetes SD: Add a new metric `prometheus_sd_kubernetes_failures_total` to track failed requests to Kubernetes API. #13554
* [FEATURE] Kubernetes SD: Add node and zone metadata labels when using the endpointslice role. #13935
* [FEATURE] Azure SD/Remote Write: Allow usage of Azure authorization SDK. #13099
* [FEATURE] Alerting: Support native histogram templating. #13731
* [FEATURE] Linode SD: Support IPv6 range discovery and region filtering. #13774
* [ENHANCEMENT] PromQL: Performance improvements for queries with regex matchers. #13461
* [ENHANCEMENT] PromQL: Performance improvements when using aggregation operators. #13744
* [ENHANCEMENT] PromQL: Validate label_join destination label. #13803
* [ENHANCEMENT] Scrape: Increment `prometheus_target_scrapes_sample_duplicate_timestamp_total` metric on duplicated series during one scrape. #12933
* [ENHANCEMENT] TSDB: Many improvements in performance. #13742 #13673 #13782
* [ENHANCEMENT] TSDB: Pause regular block compactions if the head needs to be compacted (prioritize head as it increases memory consumption). #13754
* [ENHANCEMENT] Observability: Improved logging during signal handling termination. #13772
* [ENHANCEMENT] Observability: All log lines for drop series use "num_dropped" key consistently. #13823
* [ENHANCEMENT] Observability: Log chunk snapshot and mmapped chunk replay duration during WAL replay. #13838
* [ENHANCEMENT] Observability: Log if the block is being created from WBL during compaction. #13846
* [BUGFIX] PromQL: Fix inaccurate sample number statistic when querying histograms. #13667
* [BUGFIX] PromQL: Fix `histogram_stddev` and `histogram_stdvar` for cases where the histogram has negative buckets. #13852
* [BUGFIX] PromQL: Fix possible duplicated label name and values in a metric result for specific queries. #13845
* [BUGFIX] Scrape: Fix setting native histogram schema factor during scrape. #13846
* [BUGFIX] TSDB: Fix counting of histogram samples when creating WAL checkpoint stats. #13776
* [BUGFIX] TSDB: Fix cases of compacting empty heads. #13755
* [BUGFIX] TSDB: Count float histograms in WAL checkpoint. #13844
* [BUGFIX] Remote Read: Fix memory leak due to broken requests. #13777
* [BUGFIX] API: Stop building response for `/api/v1/series/` when the API request was cancelled. #13766
* [BUGFIX] promtool: Fix panic on `promtool tsdb analyze --extended` when no native histograms are present. #13976

## 2.51.2 / 2024-04-09

Bugfix release.

[BUGFIX] Notifier: could hang when using relabeling on alerts #13861

## 2.51.1 / 2024-03-27

Bugfix release.

* [BUGFIX] PromQL: Re-instate validation of label_join destination label #13803
* [BUGFIX] Scraping (experimental native histograms): Fix handling of the min bucket factor on sync of targets #13846
* [BUGFIX] PromQL: Some queries could return the same series twice (library use only) #13845

## 2.51.0 / 2024-03-18

This version is built with Go 1.22.1.

There is a new optional build tag "dedupelabels", which should reduce memory consumption (#12304).
It is off by default; there will be an optional alternative image to try it out.

* [CHANGE] Scraping: Do experimental timestamp alignment even if tolerance is bigger than 1% of scrape interval #13624, #13737
* [FEATURE] Alerting: Relabel rules for AlertManagerConfig; allows routing alerts to different alertmanagers #12551, #13735
* [FEATURE] API: add limit param to series, label-names and label-values APIs #13396
* [FEATURE] UI (experimental native histograms): Add native histogram chart to Table view #13658
* [FEATURE] Promtool: Add a "tsdb dump-openmetrics" to dump in OpenMetrics format. #13194
* [FEATURE] PromQL (experimental native histograms): Add histogram_avg function #13467
* [ENHANCEMENT] Rules: Evaluate independent rules concurrently #12946, #13527
* [ENHANCEMENT] Scraping (experimental native histograms): Support exemplars #13488
* [ENHANCEMENT] Remote Write: Disable resharding during active retry backoffs #13562
* [ENHANCEMENT] Observability: Add native histograms to latency/duration metrics #13681
* [ENHANCEMENT] Observability: Add 'type' label to prometheus_tsdb_head_out_of_order_samples_appended_total #13607
* [ENHANCEMENT] API: Faster generation of targets into JSON #13469, #13484
* [ENHANCEMENT] Scraping, API: Use faster compression library #10782
* [ENHANCEMENT] OpenTelemetry: Performance improvements in OTLP parsing #13627
* [ENHANCEMENT] PromQL: Optimisations to reduce CPU and memory #13448, #13536
* [BUGFIX] PromQL: Constrain extrapolation in rate() to half of sample interval #13725
* [BUGFIX] Remote Write: Stop slowing down when a new WAL segment is created #13583, #13628
* [BUGFIX] PromQL: Fix wrongly scoped range vectors with @ modifier #13559
* [BUGFIX] Kubernetes SD: Pod status changes were not discovered by Endpoints service discovery #13337
* [BUGFIX] Azure SD: Fix 'error: parameter virtualMachineScaleSetName cannot be empty' (#13702)
* [BUGFIX] Remote Write: Fix signing for AWS sigv4 transport #13497
* [BUGFIX] Observability: Exemplars emitted by Prometheus use "trace_id" not "traceID" #13589

## 2.50.1 / 2024-02-26

* [BUGFIX] API: Fix metadata API using wrong field names. #13633

## 2.50.0 / 2024-02-22

* [CHANGE] Remote Write: Error `storage.ErrTooOldSample` is now generating HTTP error 400 instead of HTTP error 500. #13335
* [FEATURE] Remote Write: Drop old inmemory samples. Activated using the config entry `sample_age_limit`. #13002
* [FEATURE] **Experimental**: Add support for ingesting zeros as created timestamps. (enabled under the feature-flag `created-timestamp-zero-ingestion`). #12733 #13279
* [FEATURE] Promtool: Add `analyze` histograms command. #12331
* [FEATURE] TSDB/compaction: Add a way to enable overlapping compaction. #13282 #13393 #13398
* [FEATURE] Add automatic memory limit handling. Activated using the feature flag. `auto-gomemlimit` #13395
* [ENHANCEMENT] Promtool: allow specifying multiple matchers in `promtool tsdb dump`. #13296
* [ENHANCEMENT] PromQL: Restore more efficient version of `NewPossibleNonCounterInfo` annotation. #13022
* [ENHANCEMENT] Kuma SD: Extend configuration to allow users to specify client ID. #13278
* [ENHANCEMENT] PromQL: Use natural sort in `sort_by_label` and `sort_by_label_desc`. This is **experimental**. #13411
* [ENHANCEMENT] Native Histograms: support `native_histogram_min_bucket_factor` in scrape_config. #13222
* [ENHANCEMENT] Native Histograms: Issue warning if histogramRate is applied to the wrong kind of histogram. #13392
* [ENHANCEMENT] TSDB: Make transaction isolation data structures smaller. #13015
* [ENHANCEMENT] TSDB/postings: Optimize merge using Loser Tree. #12878
* [ENHANCEMENT] TSDB: Simplify internal series delete function. #13261
* [ENHANCEMENT] Agent: Performance improvement by making the global hash lookup table smaller. #13262
* [ENHANCEMENT] PromQL: faster execution of metric functions, e.g. abs(), rate() #13446
* [ENHANCEMENT] TSDB: Optimize label values with matchers by taking shortcuts. #13426
* [ENHANCEMENT] Kubernetes SD: Check preconditions earlier and avoid unnecessary checks or iterations in kube_sd. #13408
* [ENHANCEMENT] Promtool: Improve visibility for `promtool test rules` with JSON colored formatting. #13342
* [ENHANCEMENT] Consoles: Exclude iowait and steal from CPU Utilisation. #9593
* [ENHANCEMENT] Various improvements and optimizations on Native Histograms. #13267, #13215, #13276 #13289, #13340
* [BUGFIX] Scraping: Fix quality value in HTTP Accept header. #13313
* [BUGFIX] UI: Fix usage of the function `time()` that was crashing. #13371
* [BUGFIX] Azure SD: Fix SD crashing when it finds a VM scale set. #13578

## 2.49.1 / 2024-01-15

* [BUGFIX] TSDB: Fixed a wrong `q=` value in scrape accept header #13313

## 2.49.0 / 2024-01-15

* [FEATURE] Promtool: Add `--run` flag promtool test rules command. #12206
* [FEATURE] SD: Add support for `NS` records to DNS SD. #13219
* [FEATURE] UI: Add heatmap visualization setting in the Graph tab, useful histograms. #13096 #13371
* [FEATURE] Scraping: Add `scrape_config.enable_compression` (default true) to disable gzip compression when scraping the target. #13166
* [FEATURE] PromQL: Add a `promql-experimental-functions` feature flag containing some new experimental PromQL functions. #13103 NOTE: More experimental functions might be added behind the same feature flag in the future. Added functions:
  * Experimental `mad_over_time` (median absolute deviation around the median) function. #13059
  * Experimental `sort_by_label` and `sort_by_label_desc` functions allowing sorting returned series by labels. #11299
* [FEATURE] SD: Add `__meta_linode_gpus` label to Linode SD. #13097
* [FEATURE] API: Add `exclude_alerts` query parameter to `/api/v1/rules` to only return recording rules. #12999
* [FEATURE] TSDB: --storage.tsdb.retention.time flag value is now exposed as a `prometheus_tsdb_retention_limit_seconds` metric. #12986
* [FEATURE] Scraping: Add ability to specify priority of scrape protocols to accept during scrape (e.g. to scrape Prometheus proto format for certain jobs). This can be changed by setting `global.scrape_protocols` and `scrape_config.scrape_protocols`. #12738
* [ENHANCEMENT] Scraping: Automated handling of scraping histograms that violate `scrape_config.native_histogram_bucket_limit` setting. #13129
* [ENHANCEMENT] Scraping: Optimized memory allocations when scraping. #12992
* [ENHANCEMENT] SD: Added cache for Azure SD to avoid rate-limits. #12622
* [ENHANCEMENT] TSDB: Various improvements to OOO exemplar scraping. E.g. allowing ingestion of exemplars with the same timestamp, but with different labels. #13021
* [ENHANCEMENT] API: Optimize `/api/v1/labels` and `/api/v1/label/<label_name>/values` when 1 set of matchers are used. #12888
* [ENHANCEMENT] TSDB: Various optimizations for TSDB block index, head mmap chunks and WAL, reducing latency and memory allocations (improving API calls, compaction queries etc). #12997 #13058 #13056 #13040
* [ENHANCEMENT] PromQL: Optimize memory allocations and latency when querying float histograms. #12954
* [ENHANCEMENT] Rules: Instrument TraceID in log lines for rule evaluations. #13034
* [ENHANCEMENT] PromQL: Optimize memory allocations in query_range calls. #13043
* [ENHANCEMENT] Promtool: unittest interval now defaults to evaluation_intervals when not set. #12729
* [BUGFIX] SD: Fixed Azure SD public IP reporting #13241
* [BUGFIX] API: Fix inaccuracies in posting cardinality statistics. #12653
* [BUGFIX] PromQL: Fix inaccuracies of `histogram_quantile` with classic histograms. #13153
* [BUGFIX] TSDB: Fix rare fails or inaccurate queries with OOO samples. #13115
* [BUGFIX] TSDB: Fix rare panics on append commit when exemplars are used. #13092
* [BUGFIX] TSDB: Fix exemplar WAL storage, so remote write can send/receive samples before exemplars. #13113
* [BUGFIX] Mixins: Fix `url` filter on remote write dashboards. #10721
* [BUGFIX] PromQL/TSDB: Various fixes to float histogram operations. #12891 #12977 #12609 #13190 #13189 #13191 #13201 #13212 #13208
* [BUGFIX] Promtool: Fix int32 overflow issues for 32-bit architectures. #12978
* [BUGFIX] SD: Fix Azure VM Scale Set NIC issue. #13283

## 2.48.1 / 2023-12-07

* [BUGFIX] TSDB: Make the wlog watcher read segments synchronously when not tailing. #13224
* [BUGFIX] Agent: Participate in notify calls (fixes slow down in remote write handling introduced in 2.45). #13223

## 2.48.0 / 2023-11-16

* [CHANGE] Remote-write: respect Retry-After header on 5xx errors. #12677
* [FEATURE] Alerting: Add AWS SigV4 authentication support for Alertmanager endpoints. #12774
* [FEATURE] Promtool: Add support for histograms in the TSDB dump command. #12775
* [FEATURE] PromQL: Add warnings (and annotations) to PromQL query results. #12152 #12982 #12988 #13012
* [FEATURE] Remote-write: Add Azure AD OAuth authentication support for remote write requests. #12572
* [ENHANCEMENT] Remote-write: Add a header to count retried remote write requests. #12729
* [ENHANCEMENT] TSDB: Improve query performance by re-using iterator when moving between series. #12757
* [ENHANCEMENT] UI: Move /targets page discovered labels to expandable section #12824
* [ENHANCEMENT] TSDB: Optimize WBL loading by not sending empty buffers over channel. #12808
* [ENHANCEMENT] TSDB: Reply WBL mmap markers concurrently. #12801
* [ENHANCEMENT] Promtool: Add support for specifying series matchers in the TSDB analyze command. #12842
* [ENHANCEMENT] PromQL: Prevent Prometheus from overallocating memory on subquery with large amount of steps. #12734
* [ENHANCEMENT] PromQL: Add warning when monotonicity is forced in the input to histogram_quantile. #12931
* [ENHANCEMENT] Scraping: Optimize sample appending by reducing garbage. #12939
* [ENHANCEMENT] Storage: Reduce memory allocations in queries that merge series sets. #12938
* [ENHANCEMENT] UI: Show group interval in rules display. #12943
* [ENHANCEMENT] Scraping: Save memory when scraping by delaying creation of buffer. #12953
* [ENHANCEMENT] Agent: Allow ingestion of out-of-order samples. #12897
* [ENHANCEMENT] Promtool: Improve support for native histograms in TSDB analyze command. #12869
* [ENHANCEMENT] Scraping: Add configuration option for tracking staleness of scraped timestamps. #13060
* [BUGFIX] SD: Ensure that discovery managers are properly canceled. #10569
* [BUGFIX] TSDB: Fix PostingsForMatchers race with creating new series. #12558
* [BUGFIX] TSDB: Fix handling of explicit counter reset header in histograms. #12772
* [BUGFIX] SD: Validate HTTP client configuration in HTTP, EC2, Azure, Uyuni, PuppetDB, and Lightsail SDs. #12762 #12811 #12812 #12815 #12814 #12816
* [BUGFIX] TSDB: Fix counter reset edgecases causing native histogram panics. #12838
* [BUGFIX] TSDB: Fix duplicate sample detection at chunk size limit. #12874
* [BUGFIX] Promtool: Fix errors not being reported in check rules command. #12715
* [BUGFIX] TSDB: Avoid panics reported in logs when head initialization takes a long time. #12876
* [BUGFIX] TSDB: Ensure that WBL is repaired when possible. #12406
* [BUGFIX] Storage: Fix crash caused by incorrect mixed samples handling. #13055
* [BUGFIX] TSDB: Fix compactor failures by adding min time to histogram chunks. #13062

## 2.47.1 / 2023-10-04

* [BUGFIX] Fix duplicate sample detection at chunk size limit #12874

## 2.47.0 / 2023-09-06

This release adds an experimental OpenTelemetry (OTLP) Ingestion feature,
and also new setting `keep_dropped_targets` to limit the amount of dropped
targets held in memory. This defaults to 0 meaning 'no limit', so we encourage
users with large Prometheus to try setting a limit such as 100.

* [FEATURE] Web: Add OpenTelemetry (OTLP) Ingestion endpoint. #12571 #12643
* [FEATURE] Scraping: Optionally limit detail on dropped targets, to save memory. #12647
* [ENHANCEMENT] TSDB: Write head chunks to disk in the background to reduce blocking. #11818
* [ENHANCEMENT] PromQL: Speed up aggregate and function queries. #12682
* [ENHANCEMENT] PromQL: More efficient evaluation of query with `timestamp()`. #12579
* [ENHANCEMENT] API: Faster streaming of Labels to JSON. #12598
* [ENHANCEMENT] Agent: Memory pooling optimisation. #12651
* [ENHANCEMENT] TSDB: Prevent storage space leaks due to terminated snapshots on shutdown. #12664
* [ENHANCEMENT] Histograms: Refactoring and optimisations. #12352 #12584 #12596 #12711 #12054
* [ENHANCEMENT] Histograms: Add `histogram_stdvar` and `histogram_stddev` functions. #12614
* [ENHANCEMENT] Remote-write: add http.resend_count tracing attribute. #12676
* [ENHANCEMENT] TSDB: Support native histograms in snapshot on shutdown. #12722
* [BUGFIX] TSDB/Agent: ensure that new series get written to WAL on rollback. #12592
* [BUGFIX] Scraping: fix infinite loop on exemplar in protobuf format. #12737

## 2.46.0 / 2023-07-25

* [FEATURE] Promtool: Add PromQL format and label matcher set/delete commands to promtool. #11411
* [FEATURE] Promtool: Add push metrics command. #12299
* [ENHANCEMENT] Promtool: Read from stdin if no filenames are provided in check rules. #12225
* [ENHANCEMENT] Hetzner SD: Support larger ID's that will be used by Hetzner in September. #12569
* [ENHANCEMENT] Kubernetes SD: Add more labels for endpointslice and endpoints role. #10914
* [ENHANCEMENT] Kubernetes SD: Do not add pods to target group if the PodIP status is not set. #11642
* [ENHANCEMENT] OpenStack SD: Include instance image ID in labels. #12502
* [ENHANCEMENT] Remote Write receiver: Validate the metric names and labels. #11688
* [ENHANCEMENT] Web: Initialize `prometheus_http_requests_total` metrics with `code` label set to `200`. #12472
* [ENHANCEMENT] TSDB: Add Zstandard compression option for wlog. #11666
* [ENHANCEMENT] TSDB: Support native histograms in snapshot on shutdown. #12258
* [ENHANCEMENT] Labels: Avoid compiling regexes that are literal. #12434
* [BUGFIX] Histograms: Fix parsing of float histograms without zero bucket. #12577
* [BUGFIX] Histograms: Fix scraping native and classic histograms missing some histograms. #12554
* [BUGFIX] Histograms: Enable ingestion of multiple exemplars per sample. 12557
* [BUGFIX] File SD: Fix path handling in File-SD watcher to allow directory monitoring on Windows. #12488
* [BUGFIX] Linode SD: Cast `InstanceSpec` values to `int64` to avoid overflows on 386 architecture. #12568
* [BUGFIX] PromQL Engine: Include query parsing in active-query tracking. #12418
* [BUGFIX] TSDB: Handle TOC parsing failures. #10623

## 2.45.0 / 2023-06-23

This release is a LTS (Long-Term Support) release of Prometheus and will
receive security, documentation and bugfix patches for at least 12 months.
Please read more about our LTS release cycle at
<https://prometheus.io/docs/introduction/release-cycle/>.

* [FEATURE] API: New limit parameter to limit the number of items returned by `/api/v1/status/tsdb` endpoint. #12336
* [FEATURE] Config: Add limits to global config. #12126
* [FEATURE] Consul SD: Added support for `path_prefix`. #12372
* [FEATURE] Native histograms: Add option to scrape both classic and native histograms. #12350
* [FEATURE] Native histograms: Added support for two more arithmetic operators `avg_over_time` and `sum_over_time`. #12262
* [FEATURE] Promtool: When providing the block id, only one block will be loaded and analyzed. #12031
* [FEATURE] Remote-write: New Azure ad configuration to support remote writing directly to Azure Monitor workspace. #11944
* [FEATURE] TSDB: Samples per chunk are now configurable with flag `storage.tsdb.samples-per-chunk`. By default set to its former value 120. #12055
* [ENHANCEMENT] Native histograms: bucket size can now be limited to avoid scrape fails. #12254
* [ENHANCEMENT] TSDB: Dropped series are now deleted from the WAL sooner. #12297
* [BUGFIX] Native histograms: ChunkSeries iterator now checks if a new sample can be appended to the open chunk. #12185
* [BUGFIX] Native histograms: Fix Histogram Appender `Appendable()` segfault. #12357
* [BUGFIX] Native histograms: Fix setting reset header to gauge histograms in seriesToChunkEncoder. #12329
* [BUGFIX] TSDB: Tombstone intervals are not modified after Get() call. #12245
* [BUGFIX] TSDB: Use path/filepath to set the WAL directory. #12349

## 2.44.0 / 2023-05-13

This version is built with Go tag `stringlabels`, to use the smaller data
structure for Labels that was optional in the previous release. For more
details about this code change see #10991.

* [CHANGE] Remote-write: Raise default samples per send to 2,000. #12203
* [FEATURE] Remote-read: Handle native histograms. #12085, #12192
* [FEATURE] Promtool: Health and readiness check of prometheus server in CLI. #12096
* [FEATURE] PromQL: Add `query_samples_total` metric, the total number of samples loaded by all queries. #12251
* [ENHANCEMENT] Storage: Optimise buffer used to iterate through samples. #12326
* [ENHANCEMENT] Scrape: Reduce memory allocations on target labels. #12084
* [ENHANCEMENT] PromQL: Use faster heap method for `topk()` / `bottomk()`. #12190
* [ENHANCEMENT] Rules API: Allow filtering by rule name. #12270
* [ENHANCEMENT] Native Histograms: Various fixes and improvements. #11687, #12264, #12272
* [ENHANCEMENT] UI: Search of scraping pools is now case-insensitive. #12207
* [ENHANCEMENT] TSDB: Add an affirmative log message for successful WAL repair. #12135
* [BUGFIX] TSDB: Block compaction failed when shutting down. #12179
* [BUGFIX] TSDB: Out-of-order chunks could be ignored if the write-behind log was deleted. #12127

## 2.43.1 / 2023-05-03

* [BUGFIX] Labels: `Set()` after `Del()` would be ignored, which broke some relabeling rules. #12322

## 2.43.0 / 2023-03-21

We are working on some performance improvements in Prometheus, which are only
built into Prometheus when compiling it using the Go tag `stringlabels`
(therefore they are not shipped in the default binaries). It uses a data
structure for labels that uses a single string to hold all the label/values,
resulting in a smaller heap size and some speedups in most cases. We would like
to encourage users who are interested in these improvements to help us measure
the gains on their production architecture. We are providing release artefacts
`2.43.0+stringlabels` and Docker images tagged `v2.43.0-stringlabels` with those
improvements for testing. #10991

* [FEATURE] Promtool: Add HTTP client configuration to query commands. #11487
* [FEATURE] Scrape: Add `scrape_config_files` to include scrape configs from different files. #12019
* [FEATURE] HTTP client: Add `no_proxy` to exclude URLs from proxied requests. #12098
* [FEATURE] HTTP client: Add `proxy_from_environment` to read proxies from env variables. #12098
* [ENHANCEMENT] API: Add support for setting lookback delta per query via the API. #12088
* [ENHANCEMENT] API: Change HTTP status code from 503/422 to 499 if a request is canceled. #11897
* [ENHANCEMENT] Scrape: Allow exemplars for all metric types. #11984
* [ENHANCEMENT] TSDB: Add metrics for head chunks and WAL folders size. #12013
* [ENHANCEMENT] TSDB: Automatically remove incorrect snapshot with index that is ahead of WAL. #11859
* [ENHANCEMENT] TSDB: Improve Prometheus parser error outputs to be more comprehensible. #11682
* [ENHANCEMENT] UI: Scope `group by` labels to metric in autocompletion. #11914
* [BUGFIX] Scrape: Fix `prometheus_target_scrape_pool_target_limit` metric not set before reloading. #12002
* [BUGFIX] TSDB: Correctly update `prometheus_tsdb_head_chunks_removed_total` and `prometheus_tsdb_head_chunks` metrics when reading WAL. #11858
* [BUGFIX] TSDB: Use the correct unit (seconds) when recording out-of-order append deltas in the `prometheus_tsdb_sample_ooo_delta` metric. #12004

## 2.42.0 / 2023-01-31

This release comes with a bunch of feature coverage for native histograms and breaking changes.

If you are trying native histograms already, we recommend you remove the `wal` directory when upgrading.
Because the old WAL record for native histograms is not backward compatible in v2.42.0, this will lead to some data loss for the latest data.

Additionally, if you scrape "float histograms" or use recording rules on native histograms in v2.42.0 (which writes float histograms),
it is a one-way street since older versions do not support float histograms.

* [CHANGE] **breaking** TSDB: Changed WAL record format for the experimental native histograms. #11783
* [FEATURE] Add 'keep_firing_for' field to alerting rules. #11827
* [FEATURE] Promtool: Add support of selecting timeseries for TSDB dump. #11872
* [ENHANCEMENT] Agent: Native histogram support. #11842
* [ENHANCEMENT] Rules: Support native histograms in recording rules. #11838
* [ENHANCEMENT] SD: Add container ID as a meta label for pod targets for Kubernetes. #11844
* [ENHANCEMENT] SD: Add VM size label to azure service discovery. #11650
* [ENHANCEMENT] Support native histograms in federation. #11830
* [ENHANCEMENT] TSDB: Add gauge histogram support. #11783 #11840 #11814
* [ENHANCEMENT] TSDB/Scrape: Support FloatHistogram that represents buckets as float64 values. #11522 #11817 #11716
* [ENHANCEMENT] UI: Show individual scrape pools on /targets page. #11142

## 2.41.0 / 2022-12-20

* [FEATURE] Relabeling: Add `keepequal` and `dropequal` relabel actions. #11564
* [FEATURE] Add support for HTTP proxy headers. #11712
* [ENHANCEMENT] Reload private certificates when changed on disk. #11685
* [ENHANCEMENT] Add `max_version` to specify maximum TLS version in `tls_config`. #11685
* [ENHANCEMENT] Add `goos` and `goarch` labels to `prometheus_build_info`. #11685
* [ENHANCEMENT] SD: Add proxy support for EC2 and LightSail SDs #11611
* [ENHANCEMENT] SD: Add new metric `prometheus_sd_file_watcher_errors_total`. #11066
* [ENHANCEMENT] Remote Read: Use a pool to speed up marshalling. #11357
* [ENHANCEMENT] TSDB: Improve handling of tombstoned chunks in iterators. #11632
* [ENHANCEMENT] TSDB: Optimize postings offset table reading. #11535
* [BUGFIX] Scrape: Validate the metric name, label names, and label values after relabeling. #11074
* [BUGFIX] Remote Write receiver and rule manager: Fix error handling. #11727

## 2.40.7 / 2022-12-14

* [BUGFIX] Use Windows native DNS resolver. #11704
* [BUGFIX] TSDB: Fix queries involving negative buckets of native histograms. #11699

## 2.40.6 / 2022-12-09

* [SECURITY] Security upgrade from go and upstream dependencies that include
  security fixes to the net/http and os packages. #11691

## 2.40.5 / 2022-12-01

* [BUGFIX] TSDB: Fix queries involving native histograms due to improper reset of iterators. #11643

## 2.40.4 / 2022-11-29

* [SECURITY] Fix basic authentication bypass vulnerability (CVE-2022-46146). GHSA-4v48-4q5m-8vx4

## 2.40.3 / 2022-11-23

* [BUGFIX] TSDB: Fix compaction after a deletion is called. #11623

## 2.40.2 / 2022-11-16

* [BUGFIX] UI: Fix black-on-black metric name color in dark mode. #11572

## 2.40.1 / 2022-11-09

* [BUGFIX] TSDB: Fix alignment for atomic int64 for 32 bit architecture. #11547
* [BUGFIX] Scrape: Fix accept headers. #11552

## 2.40.0 / 2022-11-08

This release introduces an experimental, native way of representing and storing histograms.

It can be enabled in Prometheus via `--enable-feature=native-histograms` to accept native histograms.
Enabling native histograms will also switch the preferred exposition format to protobuf.

To instrument your application with native histograms, use the `main` branch of `client_golang` (this will change for the final release when v1.14.0 of client_golang will be out), and set the `NativeHistogramBucketFactor` in your `HistogramOpts` (`1.1` is a good starting point).
Your existing histograms won't switch to native histograms until `NativeHistogramBucketFactor` is set.

* [FEATURE] Add **experimental** support for native histograms. Enable with the flag `--enable-feature=native-histograms`. #11447
* [FEATURE] SD: Add service discovery for OVHcloud. #10802
* [ENHANCEMENT] Kubernetes SD: Use protobuf encoding. #11353
* [ENHANCEMENT] TSDB: Use golang.org/x/exp/slices for improved sorting speed. #11054 #11318 #11380
* [ENHANCEMENT] Consul SD: Add enterprise admin partitions. Adds `__meta_consul_partition` label. Adds `partition` config in `consul_sd_config`. #11482
* [BUGFIX] API: Fix API error codes for `/api/v1/labels` and `/api/v1/series`. #11356

## 2.39.2 / 2022-11-09

* [BUGFIX] TSDB: Fix alignment for atomic int64 for 32 bit architecture. #11547

## 2.39.1 / 2022-10-07

* [BUGFIX] Rules: Fix notifier relabel changing the labels on active alerts. #11427

## 2.39.0 / 2022-10-05

* [FEATURE] **experimental** TSDB: Add support for ingesting out-of-order samples. This is configured via `out_of_order_time_window` field in the config file; check config file docs for more info. #11075
* [ENHANCEMENT] API: `/-/healthy` and `/-/ready` API calls now also respond to a `HEAD` request on top of existing `GET` support. #11160
* [ENHANCEMENT] PuppetDB SD: Add `__meta_puppetdb_query` label. #11238
* [ENHANCEMENT] AWS EC2 SD: Add `__meta_ec2_region` label. #11326
* [ENHANCEMENT] AWS Lightsail SD: Add `__meta_lightsail_region` label. #11326
* [ENHANCEMENT] Scrape: Optimise relabeling by re-using memory. #11147
* [ENHANCEMENT] TSDB: Improve WAL replay timings. #10973 #11307 #11319
* [ENHANCEMENT] TSDB: Optimise memory by not storing unnecessary data in the memory. #11280 #11288 #11296
* [ENHANCEMENT] TSDB: Allow overlapping blocks by default. `--storage.tsdb.allow-overlapping-blocks` now has no effect. #11331
* [ENHANCEMENT] UI: Click to copy label-value pair from query result to clipboard. #11229
* [BUGFIX] TSDB: Turn off isolation for Head compaction to fix a memory leak. #11317
* [BUGFIX] TSDB: Fix 'invalid magic number 0' error on Prometheus startup. #11338
* [BUGFIX] PromQL: Properly close file descriptor when logging unfinished queries. #11148
* [BUGFIX] Agent: Fix validation of flag options and prevent WAL from growing more than desired. #9876

## 2.38.0 / 2022-08-16

* [FEATURE]: Web: Add a `/api/v1/format_query` HTTP API endpoint that allows pretty-formatting PromQL expressions. #11036 #10544 #11005
* [FEATURE]: UI: Add support for formatting PromQL expressions in the UI. #11039
* [FEATURE]: DNS SD: Support MX records for discovering targets. #10099
* [FEATURE]: Templates: Add `toTime()` template function that allows converting sample timestamps to Go `time.Time` values. #10993
* [ENHANCEMENT]: Kubernetes SD: Add `__meta_kubernetes_service_port_number` meta label indicating the service port number. #11002 #11053
* [ENHANCEMENT]: Kubernetes SD: Add `__meta_kubernetes_pod_container_image` meta label indicating the container image. #11034 #11146
* [ENHANCEMENT]: PromQL: When a query panics, also log the query itself alongside the panic message. #10995
* [ENHANCEMENT]: UI: Tweak colors in the dark theme to improve the contrast ratio. #11068
* [ENHANCEMENT]: Web: Speed up calls to `/api/v1/rules` by avoiding locks and using atomic types instead. #10858
* [ENHANCEMENT]: Scrape: Add a `no-default-scrape-port` feature flag, which omits or removes any default HTTP (`:80`) or HTTPS (`:443`) ports in the target's scrape address. #9523
* [BUGFIX]: TSDB: In the WAL watcher metrics, expose the `type="exemplar"` label instead of `type="unknown"` for exemplar records. #11008
* [BUGFIX]: TSDB: Fix race condition around allocating series IDs during chunk snapshot loading. #11099

## 2.37.0 / 2022-07-14

This release is a LTS (Long-Term Support) release of Prometheus and will
receive security, documentation and bugfix patches for at least 6 months.
Please read more about our LTS release cycle at
<https://prometheus.io/docs/introduction/release-cycle/>.

Following data loss by users due to lack of unified buffer cache in OpenBSD, we
will no longer release Prometheus upstream for OpenBSD until a proper solution is
found. #8799

* [FEATURE] Nomad SD: New service discovery for Nomad built-in service discovery. #10915
* [ENHANCEMENT] Kubernetes SD: Allow attaching node labels for endpoint role. #10759
* [ENHANCEMENT] PromQL: Optimise creation of signature with/without labels. #10667
* [ENHANCEMENT] TSDB: Memory optimizations. #10873 #10874
* [ENHANCEMENT] TSDB: Reduce sleep time when reading WAL. #10859 #10878
* [ENHANCEMENT] OAuth2: Add appropriate timeouts and User-Agent header. #11020
* [BUGFIX] Alerting: Fix Alertmanager targets not being updated when alerts were queued. #10948
* [BUGFIX] Hetzner SD: Make authentication files relative to Prometheus config file. #10813
* [BUGFIX] Promtool: Fix `promtool check config` not erroring properly on failures. #10952
* [BUGFIX] Scrape: Keep relabeled scrape interval and timeout on reloads. #10916
* [BUGFIX] TSDB: Don't increment `prometheus_tsdb_compactions_failed_total` when context is canceled. #10772
* [BUGFIX] TSDB: Fix panic if series is not found when deleting series. #10907
* [BUGFIX] TSDB: Increase `prometheus_tsdb_mmap_chunk_corruptions_total` on out of sequence errors. #10406
* [BUGFIX] Uyuni SD: Make authentication files relative to Prometheus configuration file and fix default configuration values. #10813

## 2.36.2 / 2022-06-20

* [BUGFIX] Fix serving of static assets like fonts and favicon. #10888

## 2.36.1 / 2022-06-09

* [BUGFIX] promtool: Add --lint-fatal option. #10840

## 2.36.0 / 2022-05-30

* [FEATURE] Add lowercase and uppercase relabel action. #10641
* [FEATURE] SD: Add IONOS Cloud integration. #10514
* [FEATURE] SD: Add Vultr integration. #10714
* [FEATURE] SD: Add Linode SD failure count metric. #10673
* [FEATURE] Add prometheus_ready metric. #10682
* [ENHANCEMENT] Add stripDomain to template function. #10475
* [ENHANCEMENT] UI: Enable active search through dropped targets. #10668
* [ENHANCEMENT] promtool: support matchers when querying label values. #10727
* [ENHANCEMENT] Add agent mode identifier. #9638
* [BUGFIX] Changing TotalQueryableSamples from int to int64. #10549
* [BUGFIX] tsdb/agent: Ignore duplicate exemplars. #10595
* [BUGFIX] TSDB: Fix chunk overflow appending samples at a variable rate. #10607
* [BUGFIX] Stop rule manager before TSDB is stopped. #10680

## 2.35.0 / 2022-04-21

This Prometheus release is built with go1.18, which contains two noticeable changes related to TLS:

1. [TLS 1.0 and 1.1 disabled by default client-side](https://go.dev/doc/go1.18#tls10).
Prometheus users can override this with the `min_version` parameter of [tls_config](https://prometheus.io/docs/prometheus/latest/configuration/configuration/#tls_config).
2. [Certificates signed with the SHA-1 hash function are rejected](https://go.dev/doc/go1.18#sha1). This doesn't apply to self-signed root certificates.

* [CHANGE] TSDB: Delete `*.tmp` WAL files when Prometheus starts. #10317
* [CHANGE] promtool: Add new flag `--lint` (enabled by default) for the commands `check rules` and `check config`, resulting in a new exit code (`3`) for linter errors. #10435
* [FEATURE] Support for automatically setting the variable `GOMAXPROCS` to the container CPU limit. Enable with the flag `--enable-feature=auto-gomaxprocs`. #10498
* [FEATURE] PromQL: Extend statistics with total and peak number of samples in a query. Additionally, per-step statistics are available with  --enable-feature=promql-per-step-stats and using `stats=all` in the query API.
Enable with the flag `--enable-feature=per-step-stats`. #10369
* [ENHANCEMENT] Prometheus is built with Go 1.18. #10501
* [ENHANCEMENT] TSDB: more efficient sorting of postings read from WAL at startup. #10500
* [ENHANCEMENT] Azure SD: Add metric to track Azure SD failures. #10476
* [ENHANCEMENT] Azure SD: Add an optional `resource_group` configuration. #10365
* [ENHANCEMENT] Kubernetes SD: Support `discovery.k8s.io/v1` `EndpointSlice` (previously only `discovery.k8s.io/v1beta1` `EndpointSlice` was supported). #9570
* [ENHANCEMENT] Kubernetes SD: Allow attaching node metadata to discovered pods. #10080
* [ENHANCEMENT] OAuth2: Support for using a proxy URL to fetch OAuth2 tokens. #10492
* [ENHANCEMENT] Configuration: Add the ability to disable HTTP2. #10492
* [ENHANCEMENT] Config: Support overriding minimum TLS version. #10610
* [BUGFIX] Kubernetes SD: Explicitly include gcp auth from k8s.io. #10516
* [BUGFIX] Fix OpenMetrics parser to sort uppercase labels correctly. #10510
* [BUGFIX] UI: Fix scrape interval and duration tooltip not showing on target page. #10545
* [BUGFIX] Tracing/GRPC: Set TLS credentials only when insecure is false. #10592
* [BUGFIX] Agent: Fix ID collision when loading a WAL with multiple segments. #10587
* [BUGFIX] Remote-write: Fix a deadlock between Batch and flushing the queue. #10608

## 2.34.0 / 2022-03-15

* [CHANGE] UI: Classic UI removed. #10208
* [CHANGE] Tracing: Migrate from Jaeger to OpenTelemetry based tracing. #9724, #10203, #10276
* [ENHANCEMENT] TSDB: Disable the chunk write queue by default and allow configuration with the experimental flag `--storage.tsdb.head-chunks-write-queue-size`. #10425
* [ENHANCEMENT] HTTP SD: Add a failure counter. #10372
* [ENHANCEMENT] Azure SD: Set Prometheus User-Agent on requests. #10209
* [ENHANCEMENT] Uyuni SD: Reduce the number of logins to Uyuni. #10072
* [ENHANCEMENT] Scrape: Log when an invalid media type is encountered during a scrape. #10186
* [ENHANCEMENT] Scrape: Accept application/openmetrics-text;version=1.0.0 in addition to version=0.0.1. #9431
* [ENHANCEMENT] Remote-read: Add an option to not use external labels as selectors for remote read. #10254
* [ENHANCEMENT] UI: Optimize the alerts page and add a search bar. #10142
* [ENHANCEMENT] UI: Improve graph colors that were hard to see. #10179
* [ENHANCEMENT] Config: Allow escaping of `$` with `$$` when using environment variables with external labels. #10129
* [BUGFIX] PromQL: Properly return an error from histogram_quantile when metrics have the same labelset. #10140
* [BUGFIX] UI: Fix bug that sets the range input to the resolution. #10227
* [BUGFIX] TSDB: Fix a query panic when `memory-snapshot-on-shutdown` is enabled. #10348
* [BUGFIX] Parser: Specify type in metadata parser errors. #10269
* [BUGFIX] Scrape: Fix label limit changes not applying. #10370

## 2.33.5 / 2022-03-08

The binaries published with this release are built with Go1.17.8 to avoid [CVE-2022-24921](https://cve.mitre.org/cgi-bin/cvename.cgi?name=CVE-2022-24921).

* [BUGFIX] Remote-write: Fix deadlock between adding to queue and getting batch. #10395

## 2.33.4 / 2022-02-22

* [BUGFIX] TSDB: Fix panic when m-mapping head chunks onto the disk. #10316

## 2.33.3 / 2022-02-11

* [BUGFIX] Azure SD: Fix a regression when public IP Address isn't set. #10289

## 2.33.2 / 2022-02-11

* [BUGFIX] Azure SD: Fix panic when public IP Address isn't set. #10280
* [BUGFIX] Remote-write: Fix deadlock when stopping a shard. #10279

## 2.33.1 / 2022-02-02

* [BUGFIX] SD: Fix _no such file or directory_ in K8s SD when not running inside K8s. #10235

## 2.33.0 / 2022-01-29

* [CHANGE] PromQL: Promote negative offset and `@` modifier to stable features. #10121
* [CHANGE] Web: Promote remote-write-receiver to stable. #10119
* [FEATURE] Config: Add `stripPort` template function. #10002
* [FEATURE] Promtool: Add cardinality analysis to `check metrics`, enabled by flag `--extended`. #10045
* [FEATURE] SD: Enable target discovery in own K8s namespace. #9881
* [FEATURE] SD: Add provider ID label in K8s SD. #9603
* [FEATURE] Web: Add limit field to the rules API. #10152
* [ENHANCEMENT] Remote-write: Avoid allocations by buffering concrete structs instead of interfaces. #9934
* [ENHANCEMENT] Remote-write: Log time series details for out-of-order samples in remote write receiver. #9894
* [ENHANCEMENT] Remote-write: Shard up more when backlogged. #9274
* [ENHANCEMENT] TSDB: Use simpler map key to improve exemplar ingest performance. #10111
* [ENHANCEMENT] TSDB: Avoid allocations when popping from the intersected postings heap. #10092
* [ENHANCEMENT] TSDB: Make chunk writing non-blocking, avoiding latency spikes in remote-write. #10051
* [ENHANCEMENT] TSDB: Improve label matching performance. #9907
* [ENHANCEMENT] UI: Optimize the service discovery page and add a search bar. #10131
* [ENHANCEMENT] UI: Optimize the target page and add a search bar. #10103
* [BUGFIX] Promtool: Make exit codes more consistent. #9861
* [BUGFIX] Promtool: Fix flakiness of rule testing. #8818
* [BUGFIX] Remote-write: Update `prometheus_remote_storage_queue_highest_sent_timestamp_seconds` metric when write irrecoverably fails. #10102
* [BUGFIX] Storage: Avoid panic in `BufferedSeriesIterator`. #9945
* [BUGFIX] TSDB: CompactBlockMetas should produce correct mint/maxt for overlapping blocks. #10108
* [BUGFIX] TSDB: Fix logging of exemplar storage size. #9938
* [BUGFIX] UI: Fix overlapping click targets for the alert state checkboxes. #10136
* [BUGFIX] UI: Fix _Unhealthy_ filter on target page to actually display only _Unhealthy_ targets. #10103
* [BUGFIX] UI: Fix autocompletion when expression is empty. #10053
* [BUGFIX] TSDB: Fix deadlock from simultaneous GC and write. #10166

## 2.32.1 / 2021-12-17

* [BUGFIX] Scrape: Fix reporting metrics when sample limit is reached during the report. #9996
* [BUGFIX] Scrape: Ensure that scrape interval and scrape timeout are always set. #10023
* [BUGFIX] TSDB: Expose and fix bug in iterators' `Seek()` method. #10030

## 2.32.0 / 2021-12-09

This release introduces the Prometheus Agent, a new mode of operation for
Prometheus optimized for remote-write only scenarios. In this mode, Prometheus
does not generate blocks on the local filesystem and is not queryable locally.
Enable with `--enable-feature=agent`.

Learn more about the Prometheus Agent in our [blog post](https://prometheus.io/blog/2021/11/16/agent/).

* [CHANGE] Remote-write: Change default max retry time from 100ms to 5 seconds. #9634
* [FEATURE] Agent: New mode of operation optimized for remote-write only scenarios, without local storage. Enable with `--enable-feature=agent`. #8785 #9851 #9664 #9939 #9941 #9943
* [FEATURE] Promtool: Add `promtool check service-discovery` command. #8970
* [FEATURE] UI: Add search in metrics dropdown. #9629
* [FEATURE] Templates: Add parseDuration to template functions. #8817
* [ENHANCEMENT] Promtool: Improve test output. #8064
* [ENHANCEMENT] PromQL: Use kahan summation for better numerical stability. #9588
* [ENHANCEMENT] Remote-write: Reuse memory for marshalling. #9412
* [ENHANCEMENT] Scrape: Add `scrape_body_size_bytes` scrape metric behind the `--enable-feature=extra-scrape-metrics` flag. #9569
* [ENHANCEMENT] TSDB: Add windows arm64 support. #9703
* [ENHANCEMENT] TSDB: Optimize query by skipping unneeded sorting in TSDB. #9673
* [ENHANCEMENT] Templates: Support int and uint as datatypes for template formatting. #9680
* [ENHANCEMENT] UI: Prefer `rate` over `rad`, `delta` over `deg`, and `count` over `cos` in autocomplete. #9688
* [ENHANCEMENT] Linode SD: Tune API request page sizes. #9779
* [BUGFIX] TSDB: Add more size checks when writing individual sections in the index. #9710
* [BUGFIX] PromQL: Make `deriv()` return zero values for constant series. #9728
* [BUGFIX] TSDB: Fix panic when checkpoint directory is empty. #9687
* [BUGFIX] TSDB: Fix panic, out of order chunks, and race warning during WAL replay. #9856
* [BUGFIX] UI: Correctly render links for targets with IPv6 addresses that contain a Zone ID. #9853
* [BUGFIX] Promtool: Fix checking of `authorization.credentials_file` and `bearer_token_file` fields. #9883
* [BUGFIX] Uyuni SD: Fix null pointer exception during initialization. #9924 #9950
* [BUGFIX] TSDB: Fix queries after a failed snapshot replay. #9980

## 2.31.2 / 2021-12-09

* [BUGFIX] TSDB: Fix queries after a failed snapshot replay. #9980

## 2.31.1 / 2021-11-05

* [BUGFIX] SD: Fix a panic when the experimental discovery manager receives
  targets during a reload. #9656

## 2.31.0 / 2021-11-02

* [CHANGE] UI: Remove standard PromQL editor in favour of the codemirror-based editor. #9452
* [FEATURE] PromQL: Add trigonometric functions and `atan2` binary operator. #9239 #9248 #9515
* [FEATURE] Remote: Add support for exemplar in the remote write receiver endpoint. #9319 #9414
* [FEATURE] SD: Add PuppetDB service discovery. #8883
* [FEATURE] SD: Add Uyuni service discovery. #8190
* [FEATURE] Web: Add support for security-related HTTP headers. #9546
* [ENHANCEMENT] Azure SD: Add `proxy_url`, `follow_redirects`, `tls_config`. #9267
* [ENHANCEMENT] Backfill: Add `--max-block-duration` in `promtool create-blocks-from rules`. #9511
* [ENHANCEMENT] Config: Print human-readable sizes with unit instead of raw numbers. #9361
* [ENHANCEMENT] HTTP: Re-enable HTTP/2. #9398
* [ENHANCEMENT] Kubernetes SD: Warn user if number of endpoints exceeds limit. #9467
* [ENHANCEMENT] OAuth2: Add TLS configuration to token requests. #9550
* [ENHANCEMENT] PromQL: Several optimizations. #9365 #9360 #9362 #9552
* [ENHANCEMENT] PromQL: Make aggregations deterministic in instant queries. #9459
* [ENHANCEMENT] Rules: Add the ability to limit number of alerts or series. #9260 #9541
* [ENHANCEMENT] SD: Experimental discovery manager to avoid restarts upon reload. Disabled by default, enable with flag `--enable-feature=new-service-discovery-manager`. #9349 #9537
* [ENHANCEMENT] UI: Debounce timerange setting changes. #9359
* [BUGFIX] Backfill: Apply rule labels after query labels. #9421
* [BUGFIX] Scrape: Resolve conflicts between multiple exported label prefixes. #9479 #9518
* [BUGFIX] Scrape: Restart scrape loops when `__scrape_interval__` is changed. #9551
* [BUGFIX] TSDB: Fix memory leak in samples deletion. #9151
* [BUGFIX] UI: Use consistent margin-bottom for all alert kinds. #9318

## 2.30.4 / 2021-12-09

* [BUGFIX] TSDB: Fix queries after a failed snapshot replay. #9980

## 2.30.3 / 2021-10-05

* [BUGFIX] TSDB: Fix panic on failed snapshot replay. #9438
* [BUGFIX] TSDB: Don't fail snapshot replay with exemplar storage disabled when the snapshot contains exemplars. #9438

## 2.30.2 / 2021-10-01

* [BUGFIX] TSDB: Don't error on overlapping m-mapped chunks during WAL replay. #9381

## 2.30.1 / 2021-09-28

* [ENHANCEMENT] Remote Write: Redact remote write URL when used for metric label. #9383
* [ENHANCEMENT] UI: Redact remote write URL and proxy URL passwords in the `/config` page. #9408
* [BUGFIX] promtool rules backfill: Prevent creation of data before the start time. #9339
* [BUGFIX] promtool rules backfill: Do not query after the end time. #9340
* [BUGFIX] Azure SD: Fix panic when no computername is set. #9387

## 2.30.0 / 2021-09-14

* [FEATURE] **experimental** TSDB: Snapshot in-memory chunks on shutdown for faster restarts. Behind `--enable-feature=memory-snapshot-on-shutdown` flag. #7229
* [FEATURE] **experimental** Scrape: Configure scrape interval and scrape timeout via relabeling using `__scrape_interval__` and `__scrape_timeout__` labels respectively. #8911
* [FEATURE] Scrape: Add `scrape_timeout_seconds` and `scrape_sample_limit` metric. Behind `--enable-feature=extra-scrape-metrics` flag to avoid additional cardinality by default. #9247 #9295
* [ENHANCEMENT] Scrape: Add `--scrape.timestamp-tolerance` flag to adjust scrape timestamp tolerance when enabled via `--scrape.adjust-timestamps`. #9283
* [ENHANCEMENT] Remote Write: Improve throughput when sending exemplars. #8921
* [ENHANCEMENT] TSDB: Optimise WAL loading by removing extra map and caching min-time #9160
* [ENHANCEMENT] promtool: Speed up checking for duplicate rules. #9262/#9306
* [ENHANCEMENT] Scrape: Reduce allocations when parsing the metrics. #9299
* [ENHANCEMENT] docker_sd: Support host network mode #9125
* [BUGFIX] Exemplars: Fix panic when resizing exemplar storage from 0 to a non-zero size. #9286
* [BUGFIX] TSDB: Correctly decrement `prometheus_tsdb_head_active_appenders` when the append has no samples. #9230
* [BUGFIX] promtool rules backfill: Return 1 if backfill was unsuccessful. #9303
* [BUGFIX] promtool rules backfill: Avoid creation of overlapping blocks. #9324
* [BUGFIX] config: Fix a panic when reloading configuration with a `null` relabel action. #9224

## 2.29.2 / 2021-08-27

* [BUGFIX] Fix Kubernetes SD failing to discover Ingress in Kubernetes v1.22. #9205
* [BUGFIX] Fix data race in loading write-ahead-log (WAL). #9259

## 2.29.1 / 2021-08-11

* [BUGFIX] tsdb: align atomically accessed int64 to prevent panic in 32-bit
  archs. #9192

## 2.29.0 / 2021-08-11

Note for macOS users: Due to [changes in the upcoming Go 1.17](https://tip.golang.org/doc/go1.17#darwin),
this is the last Prometheus release that supports macOS 10.12 Sierra.

* [CHANGE] Promote `--storage.tsdb.allow-overlapping-blocks` flag to stable. #9117
* [CHANGE] Promote `--storage.tsdb.retention.size` flag to stable. #9004
* [FEATURE] Add Kuma service discovery. #8844
* [FEATURE] Add `present_over_time` PromQL function. #9097
* [FEATURE] Allow configuring exemplar storage via file and make it reloadable. #8974
* [FEATURE] UI: Allow selecting time range with mouse drag. #8977
* [FEATURE] promtool: Add feature flags flag `--enable-feature`. #8958
* [FEATURE] promtool: Add file_sd file validation. #8950
* [ENHANCEMENT] Reduce blocking of outgoing remote write requests from series garbage collection. #9109
* [ENHANCEMENT] Improve write-ahead-log decoding performance. #9106
* [ENHANCEMENT] Improve append performance in TSDB by reducing mutexes usage. #9061
* [ENHANCEMENT] Allow configuring `max_samples_per_send` for remote write metadata. #8959
* [ENHANCEMENT] Add `__meta_gce_interface_ipv4_<name>` meta label to GCE discovery. #8978
* [ENHANCEMENT] Add `__meta_ec2_availability_zone_id` meta label to EC2 discovery. #8896
* [ENHANCEMENT] Add `__meta_azure_machine_computer_name` meta label to Azure discovery. #9112
* [ENHANCEMENT] Add `__meta_hetzner_hcloud_labelpresent_<labelname>` meta label to Hetzner discovery. #9028
* [ENHANCEMENT] promtool: Add compaction efficiency to `promtool tsdb analyze` reports. #8940
* [ENHANCEMENT] promtool: Allow configuring max block duration for backfilling via `--max-block-duration` flag. #8919
* [ENHANCEMENT] UI: Add sorting and filtering to flags page. #8988
* [ENHANCEMENT] UI: Improve alerts page rendering performance. #9005
* [BUGFIX] Log when total symbol size exceeds 2^32 bytes, causing compaction to fail, and skip compaction. #9104
* [BUGFIX] Fix incorrect `target_limit` reloading of zero value. #9120
* [BUGFIX] Fix head GC and pending readers race condition. #9081
* [BUGFIX] Fix timestamp handling in OpenMetrics parser. #9008
* [BUGFIX] Fix potential duplicate metrics in `/federate` endpoint when specifying multiple matchers. #8885
* [BUGFIX] Fix server configuration and validation for authentication via client cert. #9123
* [BUGFIX] Allow `start` and `end` again as label names in PromQL queries. They were disallowed since the introduction of @ timestamp feature. #9119

## 2.28.1 / 2021-07-01

* [BUGFIX]: HTTP SD: Allow `charset` specification in `Content-Type` header. #8981
* [BUGFIX]: HTTP SD: Fix handling of disappeared target groups. #9019
* [BUGFIX]: Fix incorrect log-level handling after moving to go-kit/log. #9021

## 2.28.0 / 2021-06-21

* [CHANGE] UI: Make the new experimental PromQL editor the default. #8925
* [FEATURE] Linode SD: Add Linode service discovery. #8846
* [FEATURE] HTTP SD: Add generic HTTP-based service discovery. #8839
* [FEATURE] Kubernetes SD: Allow configuring API Server access via a kubeconfig file. #8811
* [FEATURE] UI: Add exemplar display support to the graphing interface. #8832 #8945 #8929
* [FEATURE] Consul SD: Add namespace support for Consul Enterprise. #8900
* [ENHANCEMENT] Promtool: Allow silencing output when importing / backfilling data. #8917
* [ENHANCEMENT] Consul SD: Support reading tokens from file. #8926
* [ENHANCEMENT] Rules: Add a new `.ExternalURL` alert field templating variable, containing the external URL of the Prometheus server. #8878
* [ENHANCEMENT] Scrape: Add experimental `body_size_limit` scrape configuration setting to limit the allowed response body size for target scrapes. #8833 #8886
* [ENHANCEMENT] Kubernetes SD: Add ingress class name label for ingress discovery. #8916
* [ENHANCEMENT] UI: Show a startup screen with progress bar when the TSDB is not ready yet. #8662 #8908 #8909 #8946
* [ENHANCEMENT] SD: Add a target creation failure counter `prometheus_target_sync_failed_total` and improve target creation failure handling. #8786
* [ENHANCEMENT] TSDB: Improve validation of exemplar label set length. #8816
* [ENHANCEMENT] TSDB: Add a `prometheus_tsdb_clean_start` metric that indicates whether a TSDB lockfile from a previous run still existed upon startup. #8824
* [BUGFIX] UI: In the experimental PromQL editor, fix autocompletion and parsing for special float values and improve series metadata fetching. #8856
* [BUGFIX] TSDB: When merging chunks, split resulting chunks if they would contain more than the maximum of 120 samples. #8582
* [BUGFIX] SD: Fix the computation of the `prometheus_sd_discovered_targets` metric when using multiple service discoveries. #8828

## 2.27.1 / 2021-05-18

This release contains a bug fix for a security issue in the API endpoint. An
attacker can craft a special URL that redirects a user to any endpoint via an
HTTP 302 response. See the [security advisory][GHSA-vx57-7f4q-fpc7] for more details.

[GHSA-vx57-7f4q-fpc7]:https://github.com/prometheus/prometheus/security/advisories/GHSA-vx57-7f4q-fpc7

This vulnerability has been reported by Aaron Devaney from MDSec.

* [BUGFIX] SECURITY: Fix arbitrary redirects under the /new endpoint (CVE-2021-29622)

## 2.27.0 / 2021-05-12

* [CHANGE] Remote write: Metric `prometheus_remote_storage_samples_bytes_total` renamed to `prometheus_remote_storage_bytes_total`. #8296
* [FEATURE] Promtool: Retroactive rule evaluation functionality. #7675
* [FEATURE] Configuration: Environment variable expansion for external labels. Behind `--enable-feature=expand-external-labels` flag. #8649
* [FEATURE] TSDB: Add a flag(`--storage.tsdb.max-block-chunk-segment-size`) to control the max chunks file size of the blocks for small Prometheus instances. #8478
* [FEATURE] UI: Add a dark theme. #8604
* [FEATURE] AWS Lightsail Discovery: Add AWS Lightsail Discovery. #8693
* [FEATURE] Docker Discovery: Add Docker Service Discovery. #8629
* [FEATURE] OAuth: Allow OAuth 2.0 to be used anywhere an HTTP client is used. #8761
* [FEATURE] Remote Write: Send exemplars via remote write. Experimental and disabled by default. #8296
* [ENHANCEMENT] Digital Ocean Discovery: Add `__meta_digitalocean_vpc` label. #8642
* [ENHANCEMENT] Scaleway Discovery: Read Scaleway secret from a file. #8643
* [ENHANCEMENT] Scrape: Add configurable limits for label size and count. #8777
* [ENHANCEMENT] UI: Add 16w and 26w time range steps. #8656
* [ENHANCEMENT] Templating: Enable parsing strings in `humanize` functions. #8682
* [BUGFIX] UI: Provide errors instead of blank page on TSDB Status Page. #8654 #8659
* [BUGFIX] TSDB: Do not panic when writing very large records to the WAL. #8790
* [BUGFIX] TSDB: Avoid panic when mmapped memory is referenced after the file is closed. #8723
* [BUGFIX] Scaleway Discovery: Fix nil pointer dereference. #8737
* [BUGFIX] Consul Discovery: Restart no longer required after config update with no targets. #8766

## 2.26.0 / 2021-03-31

Prometheus is now built and supporting Go 1.16 (#8544). This reverts the memory release pattern added in Go 1.12. This makes common RSS usage metrics showing more accurate number for actual memory used by Prometheus. You can read more details [here](https://www.bwplotka.dev/2019/golang-memory-monitoring/).

Note that from this release Prometheus is using Alertmanager v2 by default.

* [CHANGE] Alerting: Using Alertmanager v2 API by default. #8626
* [CHANGE] Prometheus/Promtool: As agreed on dev summit, binaries are now printing help and usage to stdout instead of stderr. #8542
* [FEATURE] Remote: Add support for AWS SigV4 auth method for remote_write. #8509
* [FEATURE] Scaleway Discovery: Add Scaleway Service Discovery. #8555
* [FEATURE] PromQL: Allow negative offsets. Behind `--enable-feature=promql-negative-offset` flag. #8487
* [FEATURE] **experimental** Exemplars: Add in-memory storage for exemplars. Behind `--enable-feature=exemplar-storage` flag. #6635
* [FEATURE] UI: Add advanced auto-completion, syntax highlighting and linting to graph page query input. #8634
* [ENHANCEMENT] Digital Ocean Discovery: Add `__meta_digitalocean_image` label. #8497
* [ENHANCEMENT] PromQL: Add `last_over_time`, `sgn`, `clamp` functions. #8457
* [ENHANCEMENT] Scrape: Add support for specifying type of Authorization header credentials with Bearer by default. #8512
* [ENHANCEMENT] Scrape: Add `follow_redirects` option to scrape configuration. #8546
* [ENHANCEMENT] Remote: Allow retries on HTTP 429 response code for remote_write. Disabled by default. See [configuration docs](https://prometheus.io/docs/prometheus/latest/configuration/configuration/#remote_write) for details. #8237 #8477
* [ENHANCEMENT] Remote: Allow configuring custom headers for remote_read. See [configuration docs](https://prometheus.io/docs/prometheus/latest/configuration/configuration/#remote_read) for details. #8516
* [ENHANCEMENT] UI: Hitting Enter now triggers new query. #8581
* [ENHANCEMENT] UI: Better handling of long rule and names on the `/rules` and `/targets` pages. #8608 #8609
* [ENHANCEMENT] UI: Add collapse/expand all button on the `/targets` page. #8486
* [BUGFIX] TSDB: Eager deletion of removable blocks on every compaction, saving disk peak space usage. #8007
* [BUGFIX] PromQL: Fix parser support for special characters like`炬`. #8517
* [BUGFIX] Rules: Update rule health for append/commit fails. #8619

## 2.25.2 / 2021-03-16

* [BUGFIX] Fix the ingestion of scrapes when the wall clock changes, e.g. on suspend. #8601

## 2.25.1 / 2021-03-14

* [BUGFIX] Fix a crash in `promtool` when a subquery with default resolution is used. #8569
* [BUGFIX] Fix a bug that could return duplicate datapoints in queries. #8591
* [BUGFIX] Fix crashes with arm64 when compiled with go1.16. #8593

## 2.25.0 / 2021-02-17

This release includes a new `--enable-feature=` flag that enables
experimental features. Such features might be changed or removed in the future.

In the next minor release (2.26), Prometheus will use the Alertmanager API v2.
It will be done by defaulting `alertmanager_config.api_version` to `v2`.
Alertmanager API v2 was released in Alertmanager v0.16.0 (released in January
2019).

* [FEATURE] **experimental** API: Accept remote_write requests. Behind the --enable-feature=remote-write-receiver flag. #8424
* [FEATURE] **experimental** PromQL: Add `@ <timestamp>` modifier. Behind the --enable-feature=promql-at-modifier flag. #8121 #8436 #8425
* [ENHANCEMENT] Add optional name property to testgroup for better test failure output. #8440
* [ENHANCEMENT] Add warnings into React Panel on the Graph page. #8427
* [ENHANCEMENT] TSDB: Increase the number of buckets for the compaction duration metric. #8342
* [ENHANCEMENT] Remote: Allow passing along custom remote_write HTTP headers. #8416
* [ENHANCEMENT] Mixins: Scope grafana configuration. #8332
* [ENHANCEMENT] Kubernetes SD: Add endpoint labels metadata. #8273
* [ENHANCEMENT] UI: Expose total number of label pairs in head in TSDB stats page. #8343
* [ENHANCEMENT] TSDB: Reload blocks every minute, to detect new blocks and enforce retention more often. #8340
* [BUGFIX] API: Fix global URL when external address has no port. #8359
* [BUGFIX] Backfill: Fix error message handling. #8432
* [BUGFIX] Backfill: Fix "add sample: out of bounds" error when series span an entire block. #8476
* [BUGFIX] Deprecate unused flag --alertmanager.timeout. #8407
* [BUGFIX] Mixins: Support remote-write metrics renamed in v2.23 in alerts. #8423
* [BUGFIX] Remote: Fix garbage collection of dropped series in remote write. #8387
* [BUGFIX] Remote: Log recoverable remote write errors as warnings. #8412
* [BUGFIX] TSDB: Remove pre-2.21 temporary blocks on start. #8353.
* [BUGFIX] UI: Fix duplicated keys on /targets page. #8456
* [BUGFIX] UI: Fix label name leak into class name. #8459

## 2.24.1 / 2021-01-20

* [ENHANCEMENT] Cache basic authentication results to significantly improve performance of HTTP endpoints (via an update of prometheus/exporter-toolkit).
* [BUGFIX] Prevent user enumeration by timing requests sent to authenticated HTTP endpoints (via an update of prometheus/exporter-toolkit).

## 2.24.0 / 2021-01-06

* [FEATURE] Add TLS and basic authentication to HTTP endpoints. #8316
* [FEATURE] promtool: Add `check web-config` subcommand to check web config files. #8319
* [FEATURE] promtool: Add `tsdb create-blocks-from openmetrics` subcommand to backfill metrics data from an OpenMetrics file. #8084
* [ENHANCEMENT] HTTP API: Fast-fail queries with only empty matchers. #8288
* [ENHANCEMENT] HTTP API: Support matchers for labels API. #8301
* [ENHANCEMENT] promtool: Improve checking of URLs passed on the command line. #7956
* [ENHANCEMENT] SD: Expose IPv6 as a label in EC2 SD. #7086
* [ENHANCEMENT] SD: Reuse EC2 client, reducing frequency of requesting credentials. #8311
* [ENHANCEMENT] TSDB: Add logging when compaction takes more than the block time range. #8151
* [ENHANCEMENT] TSDB: Avoid unnecessary GC runs after compaction. #8276
* [BUGFIX] HTTP API: Avoid double-closing of channel when quitting multiple times via HTTP. #8242
* [BUGFIX] SD: Ignore CNAME records in DNS SD to avoid spurious `Invalid SRV record` warnings. #8216
* [BUGFIX] SD: Avoid config error triggered by valid label selectors in Kubernetes SD. #8285

## 2.23.0 / 2020-11-26

* [CHANGE] UI: Make the React UI default. #8142
* [CHANGE] Remote write: The following metrics were removed/renamed in remote write. #6815
  * `prometheus_remote_storage_succeeded_samples_total` was removed and `prometheus_remote_storage_samples_total` was introduced for all the samples attempted to send.
  * `prometheus_remote_storage_sent_bytes_total` was removed and replaced with `prometheus_remote_storage_samples_bytes_total` and `prometheus_remote_storage_metadata_bytes_total`.
  * `prometheus_remote_storage_failed_samples_total` -> `prometheus_remote_storage_samples_failed_total` .
  * `prometheus_remote_storage_retried_samples_total` -> `prometheus_remote_storage_samples_retried_total`.
  * `prometheus_remote_storage_dropped_samples_total` -> `prometheus_remote_storage_samples_dropped_total`.
  * `prometheus_remote_storage_pending_samples` -> `prometheus_remote_storage_samples_pending`.
* [CHANGE] Remote: Do not collect non-initialized timestamp metrics. #8060
* [FEATURE] [EXPERIMENTAL] Remote write: Allow metric metadata to be propagated via remote write. The following new metrics were introduced: `prometheus_remote_storage_metadata_total`, `prometheus_remote_storage_metadata_failed_total`, `prometheus_remote_storage_metadata_retried_total`, `prometheus_remote_storage_metadata_bytes_total`. #6815
* [ENHANCEMENT] Remote write: Added a metric `prometheus_remote_storage_max_samples_per_send` for remote write. #8102
* [ENHANCEMENT] TSDB: Make the snapshot directory name always the same length. #8138
* [ENHANCEMENT] TSDB: Create a checkpoint only once at the end of all head compactions. #8067
* [ENHANCEMENT] TSDB: Avoid Series API from hitting the chunks. #8050
* [ENHANCEMENT] TSDB: Cache label name and last value when adding series during compactions making compactions faster. #8192
* [ENHANCEMENT] PromQL: Improved performance of Hash method making queries a bit faster. #8025
* [ENHANCEMENT] promtool: `tsdb list` now prints block sizes. #7993
* [ENHANCEMENT] promtool: Calculate mint and maxt per test avoiding unnecessary calculations. #8096
* [ENHANCEMENT] SD: Add filtering of services to Docker Swarm SD. #8074
* [BUGFIX] React UI: Fix button display when there are no panels. #8155
* [BUGFIX] PromQL: Fix timestamp() method for vector selector inside parenthesis. #8164
* [BUGFIX] PromQL: Don't include rendered expression on PromQL parse errors. #8177
* [BUGFIX] web: Fix panic with double close() of channel on calling `/-/quit/`. #8166
* [BUGFIX] TSDB: Fixed WAL corruption on partial writes within a page causing `invalid checksum` error on WAL replay. #8125
* [BUGFIX] Update config metrics `prometheus_config_last_reload_successful` and `prometheus_config_last_reload_success_timestamp_seconds` right after initial validation before starting TSDB.
* [BUGFIX] promtool: Correctly detect duplicate label names in exposition.

## 2.22.2 / 2020-11-16

* [BUGFIX] Fix race condition in syncing/stopping/reloading scrapers. #8176

## 2.22.1 / 2020-11-03

* [BUGFIX] Fix potential "mmap: invalid argument" errors in loading the head chunks, after an unclean shutdown, by performing read repairs. #8061
* [BUGFIX] Fix serving metrics and API when reloading scrape config. #8104
* [BUGFIX] Fix head chunk size calculation for size based retention. #8139

## 2.22.0 / 2020-10-07

As announced in the 2.21.0 release notes, the experimental gRPC API v2 has been
removed.

* [CHANGE] web: Remove APIv2. #7935
* [ENHANCEMENT] React UI: Implement missing TSDB head stats section. #7876
* [ENHANCEMENT] UI: Add Collapse all button to targets page. #6957
* [ENHANCEMENT] UI: Clarify alert state toggle via checkbox icon. #7936
* [ENHANCEMENT] Add `rule_group_last_evaluation_samples` and `prometheus_tsdb_data_replay_duration_seconds` metrics. #7737 #7977
* [ENHANCEMENT] Gracefully handle unknown WAL record types. #8004
* [ENHANCEMENT] Issue a warning for 64 bit systems running 32 bit binaries. #8012
* [BUGFIX] Adjust scrape timestamps to align them to the intended schedule, effectively reducing block size. Workaround for a regression in go1.14+. #7976
* [BUGFIX] promtool: Ensure alert rules are marked as restored in unit tests. #7661
* [BUGFIX] Eureka: Fix service discovery when compiled in 32-bit. #7964
* [BUGFIX] Don't do literal regex matching optimisation when case insensitive. #8013
* [BUGFIX] Fix classic UI sometimes running queries for instant query when in range query mode. #7984

## 2.21.0 / 2020-09-11

This release is built with Go 1.15, which deprecates [X.509 CommonName](https://golang.org/doc/go1.15#commonname)
in TLS certificates validation.

In the unlikely case that you use the gRPC API v2 (which is limited to TSDB
admin commands), please note that we will remove this experimental API in the
next minor release 2.22.

* [CHANGE] Disable HTTP/2 because of concerns with the Go HTTP/2 client. #7588 #7701
* [CHANGE] PromQL: `query_log_file` path is now relative to the config file. #7701
* [CHANGE] Promtool: Replace the tsdb command line tool by a promtool tsdb subcommand. #6088
* [CHANGE] Rules: Label `rule_group_iterations` metric with group name. #7823
* [FEATURE] Eureka SD: New service discovery. #3369
* [FEATURE] Hetzner SD: New service discovery. #7822
* [FEATURE] Kubernetes SD: Support Kubernetes EndpointSlices. #6838
* [FEATURE] Scrape: Add per scrape-config targets limit. #7554
* [ENHANCEMENT] Support composite durations in PromQL, config and UI, e.g. 1h30m. #7713 #7833
* [ENHANCEMENT] DNS SD: Add SRV record target and port meta labels. #7678
* [ENHANCEMENT] Docker Swarm SD: Support tasks and service without published ports. #7686
* [ENHANCEMENT] PromQL: Reduce the amount of data queried by remote read when a subquery has an offset. #7667
* [ENHANCEMENT] Promtool: Add `--time` option to query instant command. #7829
* [ENHANCEMENT] UI: Respect the `--web.page-title` parameter in the React UI. #7607
* [ENHANCEMENT] UI: Add duration, labels, annotations to alerts page in the React UI. #7605
* [ENHANCEMENT] UI: Add duration on the React UI rules page, hide annotation and labels if empty. #7606
* [BUGFIX] API: Deduplicate series in /api/v1/series. #7862
* [BUGFIX] PromQL: Drop metric name in bool comparison between two instant vectors. #7819
* [BUGFIX] PromQL: Exit with an error when time parameters can't be parsed. #7505
* [BUGFIX] Remote read: Re-add accidentally removed tracing for remote-read requests. #7916
* [BUGFIX] Rules: Detect extra fields in rule files. #7767
* [BUGFIX] Rules: Disallow overwriting the metric name in the `labels` section of recording rules. #7787
* [BUGFIX] Rules: Keep evaluation timestamp across reloads. #7775
* [BUGFIX] Scrape: Do not stop scrapes in progress during reload. #7752
* [BUGFIX] TSDB: Fix `chunks.HeadReadWriter: maxt of the files are not set` error. #7856
* [BUGFIX] TSDB: Delete blocks atomically to prevent corruption when there is a panic/crash during deletion. #7772
* [BUGFIX] Triton SD: Fix a panic when triton_sd_config is nil. #7671
* [BUGFIX] UI: Fix react UI bug with series going on and off. #7804
* [BUGFIX] UI: Fix styling bug for target labels with special names in React UI. #7902
* [BUGFIX] Web: Stop CMUX and GRPC servers even with stale connections, preventing the server to stop on SIGTERM. #7810

## 2.20.1 / 2020-08-05

* [BUGFIX] SD: Reduce the Consul watch timeout to 2m and adjust the request timeout accordingly. #7724

## 2.20.0 / 2020-07-22

This release changes WAL compression from opt-in to default. WAL compression will prevent a downgrade to v2.10 or earlier without deleting the WAL. Disable WAL compression explicitly by setting the command line flag `--no-storage.tsdb.wal-compression` if you require downgrading to v2.10 or earlier.

* [CHANGE] promtool: Changed rule numbering from 0-based to 1-based when reporting rule errors. #7495
* [CHANGE] Remote read: Added `prometheus_remote_storage_read_queries_total` counter and `prometheus_remote_storage_read_request_duration_seconds` histogram, removed `prometheus_remote_storage_remote_read_queries_total` counter.
* [CHANGE] Remote write: Added buckets for longer durations to `prometheus_remote_storage_sent_batch_duration_seconds` histogram.
* [CHANGE] TSDB: WAL compression is enabled by default. #7410
* [FEATURE] PromQL: Added `group()` aggregator. #7480
* [FEATURE] SD: Added Docker Swarm SD. #7420
* [FEATURE] SD: Added DigitalOcean SD. #7407
* [FEATURE] SD: Added Openstack config option to query alternative endpoints. #7494
* [ENHANCEMENT] Configuration: Exit early on invalid config file and signal it with exit code 2. #7399
* [ENHANCEMENT] PromQL: `without` is now a valid metric identifier. #7533
* [ENHANCEMENT] PromQL: Optimized regex label matching for literals within the pattern or as prefix/suffix. #7453 #7503
* [ENHANCEMENT] promtool: Added time range parameters for labels API in promtool. #7463
* [ENHANCEMENT] Remote write: Include samples waiting in channel in pending samples metric. Log number of dropped samples on hard shutdown. #7335
* [ENHANCEMENT] Scrape: Ingest synthetic scrape report metrics atomically with the corresponding scraped metrics. #7562
* [ENHANCEMENT] SD: Reduce timeouts for Openstack SD. #7507
* [ENHANCEMENT] SD: Use 10m timeout for Consul watches. #7423
* [ENHANCEMENT] SD: Added AMI meta label for EC2 SD. #7386
* [ENHANCEMENT] TSDB: Increment WAL corruption metric also on WAL corruption during checkpointing. #7491
* [ENHANCEMENT] TSDB: Improved query performance for high-cardinality labels. #7448
* [ENHANCEMENT] UI: Display dates as well as timestamps in status page. #7544
* [ENHANCEMENT] UI: Improved scrolling when following hash-fragment links. #7456
* [ENHANCEMENT] UI: React UI renders numbers in alerts in a more human-readable way. #7426
* [BUGFIX] API: Fixed error status code in the query API. #7435
* [BUGFIX] PromQL: Fixed `avg` and `avg_over_time` for NaN, Inf, and float64 overflows. #7346
* [BUGFIX] PromQL: Fixed off-by-one error in `histogram_quantile`. #7393
* [BUGFIX] promtool: Support extended durations in rules unit tests. #6297
* [BUGFIX] Scrape: Fix undercounting for `scrape_samples_post_metric_relabeling` in case of errors. #7342
* [BUGFIX] TSDB: Don't panic on WAL corruptions. #7550
* [BUGFIX] TSDB: Avoid leaving behind empty files in `chunks_head`, causing startup failures. #7573
* [BUGFIX] TSDB: Fixed race between compact (gc, populate) and head append causing unknown symbol error. #7560
* [BUGFIX] TSDB: Fixed unknown symbol error during head compaction. #7526
* [BUGFIX] TSDB: Fixed panic during TSDB metric registration. #7501
* [BUGFIX] TSDB: Fixed `--limit` command line flag in `tsdb` tool. #7430

## 2.19.3 / 2020-07-24

* [BUGFIX] TSDB: Don't panic on WAL corruptions. #7550
* [BUGFIX] TSDB: Avoid leaving behind empty files in chunks_head, causing startup failures. #7573

## 2.19.2 / 2020-06-26

* [BUGFIX] Remote Write: Fix panic when reloading config with modified queue parameters. #7452

## 2.19.1 / 2020-06-18

* [BUGFIX] TSDB: Fix m-map file truncation leading to unsequential files. #7414

## 2.19.0 / 2020-06-09

* [FEATURE] TSDB: Memory-map full chunks of Head (in-memory) block from disk. This reduces memory footprint and makes restarts faster. #6679
* [ENHANCEMENT] Discovery: Added discovery support for Triton global zones. #7250
* [ENHANCEMENT] Increased alert resend delay to be more tolerant towards failures. #7228
* [ENHANCEMENT] Remote Read: Added `prometheus_remote_storage_remote_read_queries_total` counter to count total number of remote read queries. #7328
* [ENHANCEMEMT] Added time range parameters for label names and label values API. #7288
* [ENHANCEMENT] TSDB: Reduced contention in isolation for high load. #7332
* [BUGFIX] PromQL: Eliminated collision while checking for duplicate labels. #7058
* [BUGFIX] React UI: Don't null out data when clicking on the current tab. #7243
* [BUGFIX] PromQL: Correctly track number of samples for a query. #7307
* [BUGFIX] PromQL: Return NaN when histogram buckets have 0 observations. #7318

## 2.18.2 / 2020-06-09

* [BUGFIX] TSDB: Fix incorrect query results when using Prometheus with remote reads configured #7361

## 2.18.1 / 2020-05-07

* [BUGFIX] TSDB: Fixed snapshot API. #7217

## 2.18.0 / 2020-05-05

* [CHANGE] Federation: Only use local TSDB for federation (ignore remote read). #7096
* [CHANGE] Rules: `rule_evaluations_total` and `rule_evaluation_failures_total` have a `rule_group` label now. #7094
* [FEATURE] Tracing: Added experimental Jaeger support #7148
* [ENHANCEMENT] TSDB: Significantly reduce WAL size kept around after a block cut. #7098
* [ENHANCEMENT] Discovery: Add `architecture` meta label for EC2. #7000
* [BUGFIX] UI: Fixed wrong MinTime reported by /status. #7182
* [BUGFIX] React UI: Fixed multiselect legend on OSX. #6880
* [BUGFIX] Remote Write: Fixed blocked resharding edge case. #7122
* [BUGFIX] Remote Write: Fixed remote write not updating on relabel configs change. #7073

## 2.17.2 / 2020-04-20

* [BUGFIX] Federation: Register federation metrics #7081
* [BUGFIX] PromQL: Fix panic in parser error handling #7132
* [BUGFIX] Rules: Fix reloads hanging when deleting a rule group that is being evaluated #7138
* [BUGFIX] TSDB: Fix a memory leak when prometheus starts with an empty TSDB WAL #7135
* [BUGFIX] TSDB: Make isolation more robust to panics in web handlers #7129 #7136

## 2.17.1 / 2020-03-26

* [BUGFIX] TSDB: Fix query performance regression that increased memory and CPU usage #7051

## 2.17.0 / 2020-03-24

This release implements isolation in TSDB. API queries and recording rules are
guaranteed to only see full scrapes and full recording rules. This comes with a
certain overhead in resource usage. Depending on the situation, there might be
some increase in memory usage, CPU usage, or query latency.

* [FEATURE] TSDB: Support isolation #6841
* [ENHANCEMENT] PromQL: Allow more keywords as metric names #6933
* [ENHANCEMENT] React UI: Add normalization of localhost URLs in targets page #6794
* [ENHANCEMENT] Remote read: Read from remote storage concurrently #6770
* [ENHANCEMENT] Rules: Mark deleted rule series as stale after a reload #6745
* [ENHANCEMENT] Scrape: Log scrape append failures as debug rather than warn #6852
* [ENHANCEMENT] TSDB: Improve query performance for queries that partially hit the head #6676
* [ENHANCEMENT] Consul SD: Expose service health as meta label #5313
* [ENHANCEMENT] EC2 SD: Expose EC2 instance lifecycle as meta label #6914
* [ENHANCEMENT] Kubernetes SD: Expose service type as meta label for K8s service role #6684
* [ENHANCEMENT] Kubernetes SD: Expose label_selector and field_selector #6807
* [ENHANCEMENT] Openstack SD: Expose hypervisor id as meta label #6962
* [BUGFIX] PromQL: Do not escape HTML-like chars in query log #6834 #6795
* [BUGFIX] React UI: Fix data table matrix values #6896
* [BUGFIX] React UI: Fix new targets page not loading when using non-ASCII characters #6892
* [BUGFIX] Remote read: Fix duplication of metrics read from remote storage with external labels #6967 #7018
* [BUGFIX] Remote write: Register WAL watcher and live reader metrics for all remotes, not just the first one #6998
* [BUGFIX] Scrape: Prevent removal of metric names upon relabeling #6891
* [BUGFIX] Scrape: Fix 'superfluous response.WriteHeader call' errors when scrape fails under some circonstances #6986
* [BUGFIX] Scrape: Fix crash when reloads are separated by two scrape intervals #7011

## 2.16.0 / 2020-02-13

* [FEATURE] React UI: Support local timezone on /graph #6692
* [FEATURE] PromQL: add absent_over_time query function #6490
* [FEATURE] Adding optional logging of queries to their own file #6520
* [ENHANCEMENT] React UI: Add support for rules page and "Xs ago" duration displays #6503
* [ENHANCEMENT] React UI: alerts page, replace filtering togglers tabs with checkboxes #6543
* [ENHANCEMENT] TSDB: Export metric for WAL write errors #6647
* [ENHANCEMENT] TSDB: Improve query performance for queries that only touch the most recent 2h of data. #6651
* [ENHANCEMENT] PromQL: Refactoring in parser errors to improve error messages #6634
* [ENHANCEMENT] PromQL: Support trailing commas in grouping opts #6480
* [ENHANCEMENT] Scrape: Reduce memory usage on reloads by reusing scrape cache #6670
* [ENHANCEMENT] Scrape: Add metrics to track bytes and entries in the metadata cache #6675
* [ENHANCEMENT] promtool: Add support for line-column numbers for invalid rules output #6533
* [ENHANCEMENT] Avoid restarting rule groups when it is unnecessary #6450
* [BUGFIX] React UI: Send cookies on fetch() on older browsers #6553
* [BUGFIX] React UI: adopt grafana flot fix for stacked graphs #6603
* [BUFGIX] React UI: broken graph page browser history so that back button works as expected #6659
* [BUGFIX] TSDB: ensure compactionsSkipped metric is registered, and log proper error if one is returned from head.Init #6616
* [BUGFIX] TSDB: return an error on ingesting series with duplicate labels #6664
* [BUGFIX] PromQL: Fix unary operator precedence #6579
* [BUGFIX] PromQL: Respect query.timeout even when we reach query.max-concurrency #6712
* [BUGFIX] PromQL: Fix string and parentheses handling in engine, which affected React UI #6612
* [BUGFIX] PromQL: Remove output labels returned by absent() if they are produced by multiple identical label matchers #6493
* [BUGFIX] Scrape: Validate that OpenMetrics input ends with `# EOF` #6505
* [BUGFIX] Remote read: return the correct error if configs can't be marshal'd to JSON #6622
* [BUGFIX] Remote write: Make remote client `Store` use passed context, which can affect shutdown timing #6673
* [BUGFIX] Remote write: Improve sharding calculation in cases where we would always be consistently behind by tracking pendingSamples #6511
* [BUGFIX] Ensure prometheus_rule_group metrics are deleted when a rule group is removed #6693

## 2.15.2 / 2020-01-06

* [BUGFIX] TSDB: Fixed support for TSDB blocks built with Prometheus before 2.1.0. #6564
* [BUGFIX] TSDB: Fixed block compaction issues on Windows. #6547

## 2.15.1 / 2019-12-25

* [BUGFIX] TSDB: Fixed race on concurrent queries against same data. #6512

## 2.15.0 / 2019-12-23

* [CHANGE] Discovery: Removed `prometheus_sd_kubernetes_cache_*` metrics. Additionally `prometheus_sd_kubernetes_workqueue_latency_seconds` and `prometheus_sd_kubernetes_workqueue_work_duration_seconds` metrics now show correct values in seconds. #6393
* [CHANGE] Remote write: Changed `query` label on `prometheus_remote_storage_*` metrics to `remote_name` and `url`. #6043
* [FEATURE] API: Added new endpoint for exposing per metric metadata `/metadata`. #6420 #6442
* [ENHANCEMENT] TSDB: Significantly reduced memory footprint of loaded TSDB blocks. #6418 #6461
* [ENHANCEMENT] TSDB: Significantly optimized what we buffer during compaction which should result in lower memory footprint during compaction. #6422 #6452 #6468 #6475
* [ENHANCEMENT] TSDB: Improve replay latency. #6230
* [ENHANCEMENT] TSDB: WAL size is now used for size based retention calculation. #5886
* [ENHANCEMENT] Remote read: Added query grouping and range hints to the remote read request #6401
* [ENHANCEMENT] Remote write: Added `prometheus_remote_storage_sent_bytes_total` counter per queue. #6344
* [ENHANCEMENT] promql: Improved PromQL parser performance. #6356
* [ENHANCEMENT] React UI: Implemented missing pages like `/targets` #6276, TSDB status page #6281 #6267 and many other fixes and performance improvements.
* [ENHANCEMENT] promql: Prometheus now accepts spaces between time range and square bracket. e.g `[ 5m]` #6065
* [BUGFIX] Config: Fixed alertmanager configuration to not miss targets when configurations are similar. #6455
* [BUGFIX] Remote write: Value of `prometheus_remote_storage_shards_desired` gauge shows raw value of desired shards and it's updated correctly. #6378
* [BUGFIX] Rules: Prometheus now fails the evaluation of rules and alerts where metric results collide with labels specified in `labels` field. #6469
* [BUGFIX] API: Targets Metadata API `/targets/metadata` now accepts empty `match_targets` parameter as in the spec. #6303

## 2.14.0 / 2019-11-11

* [SECURITY/BUGFIX] UI: Ensure warnings from the API are escaped. #6279
* [FEATURE] API: `/api/v1/status/runtimeinfo` and `/api/v1/status/buildinfo` endpoints added for use by the React UI. #6243
* [FEATURE] React UI: implement the new experimental React based UI. #5694 and many more
  * Can be found by under `/new`.
  * Not all pages are implemented yet.
* [FEATURE] Status: Cardinality statistics added to the Runtime & Build Information page. #6125
* [ENHANCEMENT/BUGFIX] Remote write: fix delays in remote write after a compaction. #6021
* [ENHANCEMENT] UI: Alerts can be filtered by state. #5758
* [BUGFIX] API: lifecycle endpoints return 403 when not enabled. #6057
* [BUGFIX] Build: Fix Solaris build. #6149
* [BUGFIX] Promtool: Remove false duplicate rule warnings when checking rule files with alerts. #6270
* [BUGFIX] Remote write: restore use of deduplicating logger in remote write. #6113
* [BUGFIX] Remote write: do not reshard when unable to send samples. #6111
* [BUGFIX] Service discovery: errors are no longer logged on context cancellation. #6116, #6133
* [BUGFIX] UI: handle null response from API properly. #6071

## 2.13.1 / 2019-10-16

* [BUGFIX] Fix panic in ARM builds of Prometheus. #6110
* [BUGFIX] promql: fix potential panic in the query logger. #6094
* [BUGFIX] Multiple errors of http: superfluous response.WriteHeader call in the logs. #6145

## 2.13.0 / 2019-10-04

* [SECURITY/BUGFIX] UI: Fix a Stored DOM XSS vulnerability with query history [CVE-2019-10215](http://cve.mitre.org/cgi-bin/cvename.cgi?name=CVE-2019-10215). #6098
* [CHANGE] Metrics: renamed prometheus_sd_configs_failed_total to prometheus_sd_failed_configs and changed to Gauge #5254
* [ENHANCEMENT] Include the tsdb tool in builds. #6089
* [ENHANCEMENT] Service discovery: add new node address types for kubernetes. #5902
* [ENHANCEMENT] UI: show warnings if query have returned some warnings. #5964
* [ENHANCEMENT] Remote write: reduce memory usage of the series cache. #5849
* [ENHANCEMENT] Remote read: use remote read streaming to reduce memory usage. #5703
* [ENHANCEMENT] Metrics: added metrics for remote write max/min/desired shards to queue manager. #5787
* [ENHANCEMENT] Promtool: show the warnings during label query. #5924
* [ENHANCEMENT] Promtool: improve error messages when parsing bad rules. #5965
* [ENHANCEMENT] Promtool: more promlint rules. #5515
* [BUGFIX] Promtool: fix recording inconsistency due to duplicate labels. #6026
* [BUGFIX] UI: fixes service-discovery view when accessed from unhealthy targets. #5915
* [BUGFIX] Metrics format: OpenMetrics parser crashes on short input. #5939
* [BUGFIX] UI: avoid truncated Y-axis values. #6014

## 2.12.0 / 2019-08-17

* [FEATURE] Track currently active PromQL queries in a log file. #5794
* [FEATURE] Enable and provide binaries for `mips64` / `mips64le` architectures. #5792
* [ENHANCEMENT] Improve responsiveness of targets web UI and API endpoint. #5740
* [ENHANCEMENT] Improve remote write desired shards calculation. #5763
* [ENHANCEMENT] Flush TSDB pages more precisely. tsdb#660
* [ENHANCEMENT] Add `prometheus_tsdb_retention_limit_bytes` metric. tsdb#667
* [ENHANCEMENT] Add logging during TSDB WAL replay on startup. tsdb#662
* [ENHANCEMENT] Improve TSDB memory usage. tsdb#653, tsdb#643, tsdb#654, tsdb#642, tsdb#627
* [BUGFIX] Check for duplicate label names in remote read. #5829
* [BUGFIX] Mark deleted rules' series as stale on next evaluation. #5759
* [BUGFIX] Fix JavaScript error when showing warning about out-of-sync server time. #5833
* [BUGFIX] Fix `promtool test rules` panic when providing empty `exp_labels`. #5774
* [BUGFIX] Only check last directory when discovering checkpoint number. #5756
* [BUGFIX] Fix error propagation in WAL watcher helper functions. #5741
* [BUGFIX] Correctly handle empty labels from alert templates. #5845

## 2.11.2 / 2019-08-14

* [BUGFIX/SECURITY] Fix a Stored DOM XSS vulnerability with query history. #5888

## 2.11.1 / 2019-07-10

* [BUGFIX] Fix potential panic when prometheus is watching multiple zookeeper paths. #5749

## 2.11.0 / 2019-07-09

* [CHANGE] Remove `max_retries` from queue_config (it has been unused since rewriting remote-write to utilize the write-ahead-log). #5649
* [CHANGE] The meta file `BlockStats` no longer holds size information. This is now dynamically calculated and kept in memory. It also includes the meta file size which was not included before. tsdb#637
* [CHANGE] Renamed metric from `prometheus_tsdb_wal_reader_corruption_errors` to `prometheus_tsdb_wal_reader_corruption_errors_total`. tsdb#622
* [FEATURE] Add option to use Alertmanager API v2. #5482
* [FEATURE] Added `humanizePercentage` function for templates. #5670
* [FEATURE] Include InitContainers in Kubernetes Service Discovery. #5598
* [FEATURE] Provide option to compress WAL records using Snappy. [#609](https://github.com/prometheus/tsdb/pull/609)
* [ENHANCEMENT] Create new clean segment when starting the WAL. tsdb#608
* [ENHANCEMENT] Reduce allocations in PromQL aggregations. #5641
* [ENHANCEMENT] Add storage warnings to LabelValues and LabelNames API results. #5673
* [ENHANCEMENT] Add `prometheus_http_requests_total` metric. #5640
* [ENHANCEMENT] Enable openbsd/arm build. #5696
* [ENHANCEMENT] Remote-write allocation improvements. #5614
* [ENHANCEMENT] Query performance improvement: Efficient iteration and search in HashForLabels and HashWithoutLabels. #5707
* [ENHANCEMENT] Allow injection of arbitrary headers in promtool. #4389
* [ENHANCEMENT] Allow passing `external_labels` in alert unit tests groups. #5608
* [ENHANCEMENT] Allows globs for rules when unit testing. #5595
* [ENHANCEMENT] Improved postings intersection matching. tsdb#616
* [ENHANCEMENT] Reduced disk usage for WAL for small setups. tsdb#605
* [ENHANCEMENT] Optimize queries using regexp for set lookups. tsdb#602
* [BUGFIX] resolve race condition in maxGauge. #5647
* [BUGFIX] Fix ZooKeeper connection leak. #5675
* [BUGFIX] Improved atomicity of .tmp block replacement during compaction for usual case. tsdb#636
* [BUGFIX] Fix "unknown series references" after clean shutdown. tsdb#623
* [BUGFIX] Re-calculate block size when calling `block.Delete`. tsdb#637
* [BUGFIX] Fix unsafe snapshots with head block. tsdb#641
* [BUGFIX] `prometheus_tsdb_compactions_failed_total` is now incremented on any compaction failure. tsdb#613

## 2.10.0 / 2019-05-25

* [CHANGE/BUGFIX] API: Encode alert values as string to correctly represent Inf/NaN. #5582
* [FEATURE] Template expansion: Make external labels available as `$externalLabels` in alert and console template expansion. #5463
* [FEATURE] TSDB: Add `prometheus_tsdb_wal_segment_current` metric for the WAL segment index that TSDB is currently writing to. tsdb#601
* [FEATURE] Scrape: Add `scrape_series_added` per-scrape metric. #5546
* [ENHANCEMENT] Discovery/kubernetes: Add labels `__meta_kubernetes_endpoint_node_name` and `__meta_kubernetes_endpoint_hostname`. #5571
* [ENHANCEMENT] Discovery/azure: Add label `__meta_azure_machine_public_ip`. #5475
* [ENHANCEMENT] TSDB: Simplify mergedPostings.Seek, resulting in better performance if there are many posting lists. tsdb#595
* [ENHANCEMENT] Log filesystem type on startup. #5558
* [ENHANCEMENT] Cmd/promtool: Use POST requests for Query and QueryRange. client_golang#557
* [ENHANCEMENT] Web: Sort alerts by group name. #5448
* [ENHANCEMENT] Console templates: Add convenience variables `$rawParams`, `$params`, `$path`. #5463
* [BUGFIX] TSDB: Don't panic when running out of disk space and recover nicely from the condition. tsdb#582
* [BUGFIX] TSDB: Correctly handle empty labels. tsdb#594
* [BUGFIX] TSDB: Don't crash on an unknown tombstone reference. tsdb#604
* [BUGFIX] Storage/remote: Remove queue-manager specific metrics if queue no longer exists. #5445 #5485 #5555
* [BUGFIX] PromQL: Correctly display `{__name__="a"}`. #5552
* [BUGFIX] Discovery/kubernetes: Use `service` rather than `ingress` as the name for the service workqueue. #5520
* [BUGFIX] Discovery/azure: Don't panic on a VM with a public IP. #5587
* [BUGFIX] Discovery/triton: Always read HTTP body to completion. #5596
* [BUGFIX] Web: Fixed Content-Type for js and css instead of using `/etc/mime.types`. #5551

## 2.9.2 / 2019-04-24

* [BUGFIX] Make sure subquery range is taken into account for selection #5467
* [BUGFIX] Exhaust every request body before closing it #5166
* [BUGFIX] Cmd/promtool: return errors from rule evaluations #5483
* [BUGFIX] Remote Storage: string interner should not panic in release #5487
* [BUGFIX] Fix memory allocation regression in mergedPostings.Seek tsdb#586

## 2.9.1 / 2019-04-16

* [BUGFIX] Discovery/kubernetes: fix missing label sanitization #5462
* [BUGFIX] Remote_write: Prevent reshard concurrent with calling stop #5460

## 2.9.0 / 2019-04-15

This releases uses Go 1.12, which includes a change in how memory is released
to Linux. This will cause RSS to be reported as higher, however this is harmless
and the memory is available to the kernel when it needs it.

* [CHANGE/ENHANCEMENT] Update Consul to support catalog.ServiceMultipleTags. #5151
* [FEATURE] Add honor_timestamps scrape option. #5304
* [ENHANCEMENT] Discovery/kubernetes: add present labels for labels/annotations. #5443
* [ENHANCEMENT] OpenStack SD: Add ProjectID and UserID meta labels. #5431
* [ENHANCEMENT] Add GODEBUG and retention to the runtime page. #5324 #5322
* [ENHANCEMENT] Add support for POSTing to /series endpoint. #5422
* [ENHANCEMENT] Support PUT methods for Lifecycle and Admin APIs. #5376
* [ENHANCEMENT] Scrape: Add global jitter for HA server. #5181
* [ENHANCEMENT] Check for cancellation on every step of a range evaluation. #5131
* [ENHANCEMENT] String interning for labels & values in the remote_write path. #5316
* [ENHANCEMENT] Don't lose the scrape cache on a failed scrape. #5414
* [ENHANCEMENT] Reload cert files from disk automatically. common#173
* [ENHANCEMENT] Use fixed length millisecond timestamp format for logs. common#172
* [ENHANCEMENT] Performance improvements for postings. tsdb#509 tsdb#572
* [BUGFIX] Remote Write: fix checkpoint reading. #5429
* [BUGFIX] Check if label value is valid when unmarshaling external labels from YAML. #5316
* [BUGFIX] Promparse: sort all labels when parsing. #5372
* [BUGFIX] Reload rules: copy state on both name and labels. #5368
* [BUGFIX] Exponentiation operator to drop metric name in result of operation. #5329
* [BUGFIX] Config: resolve more file paths. #5284
* [BUGFIX] Promtool: resolve relative paths in alert test files. #5336
* [BUGFIX] Set TLSHandshakeTimeout in HTTP transport. common#179
* [BUGFIX] Use fsync to be more resilient to machine crashes. tsdb#573 tsdb#578
* [BUGFIX] Keep series that are still in WAL in checkpoints. tsdb#577
* [BUGFIX] Fix output sample values for scalar-to-vector comparison operations. #5454

## 2.8.1 / 2019-03-28

* [BUGFIX] Display the job labels in `/targets` which was removed accidentally. #5406

## 2.8.0 / 2019-03-12

This release uses Write-Ahead Logging (WAL) for the remote_write API. This currently causes a slight increase in memory usage, which will be addressed in future releases.

* [CHANGE] Default time retention is used only when no size based retention is specified. These are flags where time retention is specified by the flag `--storage.tsdb.retention` and size retention by `--storage.tsdb.retention.size`. #5216
* [CHANGE] `prometheus_tsdb_storage_blocks_bytes_total` is now `prometheus_tsdb_storage_blocks_bytes`. prometheus/tsdb#506
* [FEATURE] [EXPERIMENTAL] Time overlapping blocks are now allowed; vertical compaction and vertical query merge. It is an optional feature which is controlled by the `--storage.tsdb.allow-overlapping-blocks` flag, disabled by default. prometheus/tsdb#370
* [ENHANCEMENT] Use the WAL for remote_write API. #4588
* [ENHANCEMENT] Query performance improvements. prometheus/tsdb#531
* [ENHANCEMENT] UI enhancements with upgrade to Bootstrap 4. #5226
* [ENHANCEMENT] Reduce time that Alertmanagers are in flux when reloaded. #5126
* [ENHANCEMENT] Limit number of metrics displayed on UI to 10000. #5139
* [ENHANCEMENT] (1) Remember All/Unhealthy choice on target-overview when reloading page. (2) Resize text-input area on Graph page on mouseclick. #5201
* [ENHANCEMENT] In `histogram_quantile` merge buckets with equivalent le values. #5158.
* [ENHANCEMENT] Show list of offending labels in the error message in many-to-many scenarios. #5189
* [ENHANCEMENT] Show `Storage Retention` criteria in effect on `/status` page. #5322
* [BUGFIX] Fix sorting of rule groups. #5260
* [BUGFIX] Fix support for password_file and bearer_token_file in Kubernetes SD. #5211
* [BUGFIX] Scrape: catch errors when creating HTTP clients #5182. Adds new metrics:
  * `prometheus_target_scrape_pools_total`
  * `prometheus_target_scrape_pools_failed_total`
  * `prometheus_target_scrape_pool_reloads_total`
  * `prometheus_target_scrape_pool_reloads_failed_total`
* [BUGFIX] Fix panic when aggregator param is not a literal. #5290

## 2.7.2 / 2019-03-02

* [BUGFIX] `prometheus_rule_group_last_evaluation_timestamp_seconds` is now a unix timestamp. #5186

## 2.7.1 / 2019-01-31

This release has a fix for a Stored DOM XSS vulnerability that can be triggered when using the query history functionality. Thanks to Dor Tumarkin from Checkmarx for reporting it.

* [BUGFIX/SECURITY] Fix a Stored DOM XSS vulnerability with query history. #5163
* [BUGFIX] `prometheus_rule_group_last_duration_seconds` now reports seconds instead of nanoseconds. #5153
* [BUGFIX] Make sure the targets are consistently sorted in the targets page. #5161

## 2.7.0 / 2019-01-28

We're rolling back the Dockerfile changes introduced in 2.6.0. If you made changes to your docker deployment in 2.6.0, you will need to roll them back. This release also adds experimental support for disk size based retention. To accommodate that we are deprecating the flag `storage.tsdb.retention` in favour of `storage.tsdb.retention.time`. We print a warning if the flag is in use, but it will function without breaking until Prometheus 3.0.

* [CHANGE] Rollback Dockerfile to version at 2.5.0. Rollback of the breaking change introduced in 2.6.0. #5122
* [FEATURE] Add subqueries to PromQL. #4831
* [FEATURE] [EXPERIMENTAL] Add support for disk size based retention. Note that we don't consider the WAL size which could be significant and the time based retention policy also applies. #5109 prometheus/tsdb#343
* [FEATURE] Add CORS origin flag. #5011
* [ENHANCEMENT] Consul SD: Add tagged address to the discovery metadata. #5001
* [ENHANCEMENT] Kubernetes SD: Add service external IP and external name to the discovery metadata. #4940
* [ENHANCEMENT] Azure SD: Add support for Managed Identity authentication. #4590
* [ENHANCEMENT] Azure SD: Add tenant and subscription IDs to the discovery metadata. #4969
* [ENHANCEMENT] OpenStack SD: Add support for application credentials based authentication. #4968
* [ENHANCEMENT] Add metric for number of rule groups loaded. #5090
* [BUGFIX] Avoid duplicate tests for alert unit tests. #4964
* [BUGFIX] Don't depend on given order when comparing samples in alert unit testing. #5049
* [BUGFIX] Make sure the retention period doesn't overflow. #5112
* [BUGFIX] Make sure the blocks don't get very large. #5112
* [BUGFIX] Don't generate blocks with no samples. prometheus/tsdb#374
* [BUGFIX] Reintroduce metric for WAL corruptions. prometheus/tsdb#473

## 2.6.1 / 2019-01-15

* [BUGFIX] Azure SD: Fix discovery getting stuck sometimes. #5088
* [BUGFIX] Marathon SD: Use `Tasks.Ports` when `RequirePorts` is `false`. #5026
* [BUGFIX] Promtool: Fix "out-of-order sample" errors when testing rules. #5069

## 2.6.0 / 2018-12-17

* [CHANGE] Remove default flags from the container's entrypoint, run Prometheus from `/etc/prometheus` and symlink the storage directory to `/etc/prometheus/data`. #4976
* [CHANGE] Promtool: Remove the `update` command. #3839
* [FEATURE] Add JSON log format via the `--log.format` flag. #4876
* [FEATURE] API: Add /api/v1/labels endpoint to get all label names. #4835
* [FEATURE] Web: Allow setting the page's title via the `--web.ui-title` flag. #4841
* [ENHANCEMENT] Add `prometheus_tsdb_lowest_timestamp_seconds`, `prometheus_tsdb_head_min_time_seconds` and `prometheus_tsdb_head_max_time_seconds` metrics. #4888
* [ENHANCEMENT] Add `rule_group_last_evaluation_timestamp_seconds` metric. #4852
* [ENHANCEMENT] Add `prometheus_template_text_expansion_failures_total` and `prometheus_template_text_expansions_total` metrics. #4747
* [ENHANCEMENT] Set consistent User-Agent header in outgoing requests. #4891
* [ENHANCEMENT] Azure SD: Error out at load time when authentication parameters are missing. #4907
* [ENHANCEMENT] EC2 SD: Add the machine's private DNS name to the discovery metadata. #4693
* [ENHANCEMENT] EC2 SD: Add the operating system's platform to the discovery metadata. #4663
* [ENHANCEMENT] Kubernetes SD: Add the pod's phase to the discovery metadata. #4824
* [ENHANCEMENT] Kubernetes SD: Log Kubernetes messages. #4931
* [ENHANCEMENT] Promtool: Collect CPU and trace profiles. #4897
* [ENHANCEMENT] Promtool: Support writing output as JSON. #4848
* [ENHANCEMENT] Remote Read: Return available data if remote read fails partially. #4832
* [ENHANCEMENT] Remote Write: Improve queue performance. #4772
* [ENHANCEMENT] Remote Write: Add min_shards parameter to set the minimum number of shards. #4924
* [ENHANCEMENT] TSDB: Improve WAL reading. #4953
* [ENHANCEMENT] TSDB: Memory improvements. #4953
* [ENHANCEMENT] Web: Log stack traces on panic. #4221
* [ENHANCEMENT] Web UI: Add copy to clipboard button for configuration. #4410
* [ENHANCEMENT] Web UI: Support console queries at specific times. #4764
* [ENHANCEMENT] Web UI: group targets by job then instance. #4898 #4806
* [BUGFIX] Deduplicate handler labels for HTTP metrics. #4732
* [BUGFIX] Fix leaked queriers causing shutdowns to hang. #4922
* [BUGFIX] Fix configuration loading panics on nil pointer slice elements. #4942
* [BUGFIX] API: Correctly skip mismatching targets on /api/v1/targets/metadata. #4905
* [BUGFIX] API: Better rounding for incoming query timestamps. #4941
* [BUGFIX] Azure SD: Fix panic. #4867
* [BUGFIX] Console templates: Fix hover when the metric has a null value. #4906
* [BUGFIX] Discovery: Remove all targets when the scrape configuration gets empty. #4819
* [BUGFIX] Marathon SD: Fix leaked connections. #4915
* [BUGFIX] Marathon SD: Use 'hostPort' member of portMapping to construct target endpoints. #4887
* [BUGFIX] PromQL: Fix a goroutine leak in the lexer/parser. #4858
* [BUGFIX] Scrape: Pass through content-type for non-compressed output. #4912
* [BUGFIX] Scrape: Fix deadlock in the scrape's manager. #4894
* [BUGFIX] Scrape: Scrape targets at fixed intervals even after Prometheus restarts. #4926
* [BUGFIX] TSDB: Support restored snapshots including the head properly. #4953
* [BUGFIX] TSDB: Repair WAL when the last record in a segment is torn. #4953
* [BUGFIX] TSDB: Fix unclosed file readers on Windows systems. #4997
* [BUGFIX] Web: Avoid proxy to connect to the local gRPC server. #4572

## 2.5.0 / 2018-11-06

* [CHANGE] Group targets by scrape config instead of job name. #4806 #4526
* [CHANGE] Marathon SD: Various changes to adapt to Marathon 1.5+. #4499
* [CHANGE] Discovery: Split `prometheus_sd_discovered_targets` metric by scrape and notify (Alertmanager SD) as well as by section in the respective configuration. #4753
* [FEATURE] Add OpenMetrics support for scraping (EXPERIMENTAL). #4700
* [FEATURE] Add unit testing for rules. #4350
* [FEATURE] Make maximum number of samples per query configurable via `--query.max-samples` flag. #4513
* [FEATURE] Make maximum number of concurrent remote reads configurable via `--storage.remote.read-concurrent-limit` flag. #4656
* [ENHANCEMENT] Support s390x platform for Linux. #4605
* [ENHANCEMENT] API: Add `prometheus_api_remote_read_queries` metric tracking currently executed or waiting remote read API requests. #4699
* [ENHANCEMENT] Remote Read: Add `prometheus_remote_storage_remote_read_queries` metric tracking currently in-flight remote read queries. #4677
* [ENHANCEMENT] Remote Read: Reduced memory usage. #4655
* [ENHANCEMENT] Discovery: Add `prometheus_sd_discovered_targets`, `prometheus_sd_received_updates_total`, `prometheus_sd_updates_delayed_total`, and `prometheus_sd_updates_total` metrics for discovery subsystem. #4667
* [ENHANCEMENT] Discovery: Improve performance of previously slow updates of changes of targets. #4526
* [ENHANCEMENT] Kubernetes SD: Add extended metrics. #4458
* [ENHANCEMENT] OpenStack SD: Support discovering instances from all projects. #4682
* [ENHANCEMENT] OpenStack SD: Discover all interfaces. #4649
* [ENHANCEMENT] OpenStack SD: Support `tls_config` for the used HTTP client. #4654
* [ENHANCEMENT] Triton SD: Add ability to filter triton_sd targets by pre-defined groups. #4701
* [ENHANCEMENT] Web UI: Avoid browser spell-checking in expression field. #4728
* [ENHANCEMENT] Web UI: Add scrape duration and last evaluation time in targets and rules pages. #4722
* [ENHANCEMENT] Web UI: Improve rule view by wrapping lines. #4702
* [ENHANCEMENT] Rules: Error out at load time for invalid templates, rather than at evaluation time. #4537
* [ENHANCEMENT] TSDB: Add metrics for WAL operations. #4692
* [BUGFIX] Change max/min over_time to handle NaNs properly. #4386
* [BUGFIX] Check label name for `count_values` PromQL function. #4585
* [BUGFIX] Ensure that vectors and matrices do not contain identical label-sets. #4589

## 2.4.3 / 2018-10-04

* [BUGFIX] Fix panic when using custom EC2 API for SD #4672
* [BUGFIX] Fix panic when Zookeeper SD cannot connect to servers #4669
* [BUGFIX] Make the skip_head an optional parameter for snapshot API #4674

## 2.4.2 / 2018-09-21

The last release didn't have bugfix included due to a vendoring error.

* [BUGFIX] Handle WAL corruptions properly prometheus/tsdb#389
* [BUGFIX] Handle WAL migrations correctly on Windows prometheus/tsdb#392

## 2.4.1 / 2018-09-19

* [ENHANCEMENT] New TSDB metrics prometheus/tsdb#375 prometheus/tsdb#363
* [BUGFIX] Render UI correctly for Windows #4616

## 2.4.0 / 2018-09-11

This release includes multiple bugfixes and features. Further, the WAL implementation has been re-written so the storage is not forward compatible. Prometheus 2.3 storage will work on 2.4 but not vice-versa.

* [CHANGE] Reduce remote write default retries #4279
* [CHANGE] Remove /heap endpoint #4460
* [FEATURE] Persist alert 'for' state across restarts #4061
* [FEATURE] Add API providing per target metric metadata #4183
* [FEATURE] Add API providing recording and alerting rules #4318 #4501
* [ENHANCEMENT] Brand new WAL implementation for TSDB. Forwards incompatible with previous WAL.
* [ENHANCEMENT] Show rule evaluation errors in UI #4457
* [ENHANCEMENT] Throttle resends of alerts to Alertmanager #4538
* [ENHANCEMENT] Send EndsAt along with the alert to Alertmanager #4550
* [ENHANCEMENT] Limit the samples returned by remote read endpoint #4532
* [ENHANCEMENT] Limit the data read in through remote read #4239
* [ENHANCEMENT] Coalesce identical SD configurations #3912
* [ENHANCEMENT] `promtool`: Add new commands for debugging and querying #4247 #4308 #4346 #4454
* [ENHANCEMENT] Update console examples for node_exporter v0.16.0 #4208
* [ENHANCEMENT] Optimize PromQL aggregations #4248
* [ENHANCEMENT] Remote read: Add Offset to hints #4226
* [ENHANCEMENT] `consul_sd`: Add support for ServiceMeta field #4280
* [ENHANCEMENT] `ec2_sd`: Maintain order of subnet_id label #4405
* [ENHANCEMENT] `ec2_sd`: Add support for custom endpoint to support EC2 compliant APIs #4333
* [ENHANCEMENT] `ec2_sd`: Add instance_owner label #4514
* [ENHANCEMENT] `azure_sd`: Add support for VMSS discovery and multiple environments #4202 #4569
* [ENHANCEMENT] `gce_sd`: Add instance_id label #4488
* [ENHANCEMENT] Forbid rule-abiding robots from indexing #4266
* [ENHANCEMENT] Log virtual memory limits on startup #4418
* [BUGFIX] Wait for service discovery to stop before exiting #4508
* [BUGFIX] Render SD configs properly #4338
* [BUGFIX] Only add LookbackDelta to vector selectors #4399
* [BUGFIX] `ec2_sd`: Handle panic-ing nil pointer #4469
* [BUGFIX] `consul_sd`: Stop leaking connections #4443
* [BUGFIX] Use templated labels also to identify alerts #4500
* [BUGFIX] Reduce floating point errors in stddev and related functions #4533
* [BUGFIX] Log errors while encoding responses #4359

## 2.3.2 / 2018-07-12

* [BUGFIX] Fix various tsdb bugs #4369
* [BUGFIX] Reorder startup and shutdown to prevent panics. #4321
* [BUGFIX] Exit with non-zero code on error #4296
* [BUGFIX] discovery/kubernetes/ingress: fix scheme discovery #4329
* [BUGFIX] Fix race in zookeeper sd #4355
* [BUGFIX] Better timeout handling in promql #4291 #4300
* [BUGFIX] Propagate errors when selecting series from the tsdb #4136

## 2.3.1 / 2018-06-19

* [BUGFIX] Avoid infinite loop on duplicate NaN values. #4275
* [BUGFIX] Fix nil pointer deference when using various API endpoints #4282
* [BUGFIX] config: set target group source index during unmarshaling #4245
* [BUGFIX] discovery/file: fix logging #4178
* [BUGFIX] kubernetes_sd: fix namespace filtering #4285
* [BUGFIX] web: restore old path prefix behavior #4273
* [BUGFIX] web: remove security headers added in 2.3.0 #4259

## 2.3.0 / 2018-06-05

* [CHANGE] `marathon_sd`: use `auth_token` and `auth_token_file` for token-based authentication instead of `bearer_token` and `bearer_token_file` respectively.
* [CHANGE] Metric names for HTTP server metrics changed
* [FEATURE] Add query commands to promtool
* [FEATURE] Add security headers to HTTP server responses
* [FEATURE] Pass query hints via remote read API
* [FEATURE] Basic auth passwords can now be configured via file across all configuration
* [ENHANCEMENT] Optimize PromQL and API serialization for memory usage and allocations
* [ENHANCEMENT] Limit number of dropped targets in web UI
* [ENHANCEMENT] Consul and EC2 service discovery allow using server-side filtering for performance improvement
* [ENHANCEMENT] Add advanced filtering configuration to EC2 service discovery
* [ENHANCEMENT] `marathon_sd`: adds support for basic and bearer authentication, plus all other common HTTP client options (TLS config, proxy URL, etc.)
* [ENHANCEMENT] Provide machine type metadata and labels in GCE service discovery
* [ENHANCEMENT] Add pod controller kind and name to Kubernetes service discovery data
* [ENHANCEMENT] Move TSDB to flock-based log file that works with Docker containers
* [BUGFIX] Properly propagate storage errors in PromQL
* [BUGFIX] Fix path prefix for web pages
* [BUGFIX] Fix goroutine leak in Consul service discovery
* [BUGFIX] Fix races in scrape manager
* [BUGFIX] Fix OOM for very large k in PromQL topk() queries
* [BUGFIX] Make remote write more resilient to unavailable receivers
* [BUGFIX] Make remote write shutdown cleanly
* [BUGFIX] Don't leak files on errors in TSDB's tombstone cleanup
* [BUGFIX] Unary minus expressions now removes the metric name from results
* [BUGFIX] Fix bug that lead to wrong amount of samples considered for time range expressions

## 2.2.1 / 2018-03-13

* [BUGFIX] Fix data loss in TSDB on compaction
* [BUGFIX] Correctly stop timer in remote-write path
* [BUGFIX] Fix deadlock triggered by loading targets page
* [BUGFIX] Fix incorrect buffering of samples on range selection queries
* [BUGFIX] Handle large index files on windows properly

## 2.2.0 / 2018-03-08

* [CHANGE] Rename file SD mtime metric.
* [CHANGE] Send target update on empty pod IP in Kubernetes SD.
* [FEATURE] Add API endpoint for flags.
* [FEATURE] Add API endpoint for dropped targets.
* [FEATURE] Display annotations on alerts page.
* [FEATURE] Add option to skip head data when taking snapshots.
* [ENHANCEMENT] Federation performance improvement.
* [ENHANCEMENT] Read bearer token file on every scrape.
* [ENHANCEMENT] Improve typeahead on `/graph` page.
* [ENHANCEMENT] Change rule file formatting.
* [ENHANCEMENT] Set consul server default to `localhost:8500`.
* [ENHANCEMENT] Add dropped Alertmanagers to API info endpoint.
* [ENHANCEMENT] Add OS type meta label to Azure SD.
* [ENHANCEMENT] Validate required fields in SD configuration.
* [BUGFIX] Prevent stack overflow on deep recursion in TSDB.
* [BUGFIX] Correctly read offsets in index files that are greater than 4GB.
* [BUGFIX] Fix scraping behavior for empty labels.
* [BUGFIX] Drop metric name for bool modifier.
* [BUGFIX] Fix races in discovery.
* [BUGFIX] Fix Kubernetes endpoints SD for empty subsets.
* [BUGFIX] Throttle updates from SD providers, which caused increased CPU usage and allocations.
* [BUGFIX] Fix TSDB block reload issue.
* [BUGFIX] Fix PromQL printing of empty `without()`.
* [BUGFIX] Don't reset FiredAt for inactive alerts.
* [BUGFIX] Fix erroneous file version changes and repair existing data.

## 2.1.0 / 2018-01-19

* [FEATURE] New Service Discovery UI showing labels before and after relabelling.
* [FEATURE] New Admin APIs added to v1 to delete, snapshot and remove tombstones.
* [ENHANCEMENT] The graph UI autocomplete now includes your previous queries.
* [ENHANCEMENT] Federation is now much faster for large numbers of series.
* [ENHANCEMENT] Added new metrics to measure rule timings.
* [ENHANCEMENT] Rule evaluation times added to the rules UI.
* [ENHANCEMENT] Added metrics to measure modified time of file SD files.
* [ENHANCEMENT] Kubernetes SD now includes POD UID in discovery metadata.
* [ENHANCEMENT] The Query APIs now return optional stats on query execution times.
* [ENHANCEMENT] The index now no longer has the 4GiB size limit and is also smaller.
* [BUGFIX] Remote read `read_recent` option is now false by default.
* [BUGFIX] Pass the right configuration to each Alertmanager (AM) when using multiple AM configs.
* [BUGFIX] Fix not-matchers not selecting series with labels unset.
* [BUGFIX] tsdb: Fix occasional panic in head block.
* [BUGFIX] tsdb: Close files before deletion to fix retention issues on Windows and NFS.
* [BUGFIX] tsdb: Cleanup and do not retry failing compactions.
* [BUGFIX] tsdb: Close WAL while shutting down.

## 2.0.0 / 2017-11-08

This release includes a completely rewritten storage, huge performance
improvements, but also many backwards incompatible changes. For more
information, read the announcement blog post and migration guide.

<https://prometheus.io/blog/2017/11/08/announcing-prometheus-2-0/>
<https://prometheus.io/docs/prometheus/2.0/migration/>

* [CHANGE] Completely rewritten storage layer, with WAL. This is not backwards compatible with 1.x storage, and many flags have changed/disappeared.
* [CHANGE] New staleness behavior. Series now marked stale after target scrapes no longer return them, and soon after targets disappear from service discovery.
* [CHANGE] Rules files use YAML syntax now. Conversion tool added to promtool.
* [CHANGE] Removed `count_scalar`, `drop_common_labels` functions and `keep_common` modifier from PromQL.
* [CHANGE] Rewritten exposition format parser with much higher performance. The Protobuf exposition format is no longer supported.
* [CHANGE] Example console templates updated for new storage and metrics names. Examples other than node exporter and Prometheus removed.
* [CHANGE] Admin and lifecycle APIs now disabled by default, can be re-enabled via flags
* [CHANGE] Flags switched to using Kingpin, all flags are now --flagname rather than -flagname.
* [FEATURE/CHANGE] Remote read can be configured to not read data which is available locally. This is enabled by default.
* [FEATURE] Rules can be grouped now. Rules within a rule group are executed sequentially.
* [FEATURE] Added experimental GRPC apis
* [FEATURE] Add timestamp() function to PromQL.
* [ENHANCEMENT] Remove remote read from the query path if no remote storage is configured.
* [ENHANCEMENT] Bump Consul HTTP client timeout to not match the Consul SD watch timeout.
* [ENHANCEMENT] Go-conntrack added to provide HTTP connection metrics.
* [BUGFIX] Fix connection leak in Consul SD.

## 1.8.2 / 2017-11-04

* [BUGFIX] EC2 service discovery: Do not crash if tags are empty.

## 1.8.1 / 2017-10-19

* [BUGFIX] Correctly handle external labels on remote read endpoint

## 1.8.0 / 2017-10-06

* [CHANGE] Rule links link to the _Console_ tab rather than the _Graph_ tab to
  not trigger expensive range queries by default.
* [FEATURE] Ability to act as a remote read endpoint for other Prometheus
  servers.
* [FEATURE] K8s SD: Support discovery of ingresses.
* [FEATURE] Consul SD: Support for node metadata.
* [FEATURE] Openstack SD: Support discovery of hypervisors.
* [FEATURE] Expose current Prometheus config via `/status/config`.
* [FEATURE] Allow to collapse jobs on `/targets` page.
* [FEATURE] Add `/-/healthy` and `/-/ready` endpoints.
* [FEATURE] Add color scheme support to console templates.
* [ENHANCEMENT] Remote storage connections use HTTP keep-alive.
* [ENHANCEMENT] Improved logging about remote storage.
* [ENHANCEMENT] Relaxed URL validation.
* [ENHANCEMENT] Openstack SD: Handle instances without IP.
* [ENHANCEMENT] Make remote storage queue manager configurable.
* [ENHANCEMENT] Validate metrics returned from remote read.
* [ENHANCEMENT] EC2 SD: Set a default region.
* [ENHANCEMENT] Changed help link to `https://prometheus.io/docs`.
* [BUGFIX] Fix floating-point precision issue in `deriv` function.
* [BUGFIX] Fix pprof endpoints when -web.route-prefix or -web.external-url is
  used.
* [BUGFIX] Fix handling of `null` target groups in file-based SD.
* [BUGFIX] Set the sample timestamp in date-related PromQL functions.
* [BUGFIX] Apply path prefix to redirect from deprecated graph URL.
* [BUGFIX] Fixed tests on MS Windows.
* [BUGFIX] Check for invalid UTF-8 in label values after relabeling.

## 1.7.2 / 2017-09-26

* [BUGFIX] Correctly remove all targets from DNS service discovery if the
  corresponding DNS query succeeds and returns an empty result.
* [BUGFIX] Correctly parse resolution input in expression browser.
* [BUGFIX] Consistently use UTC in the date picker of the expression browser.
* [BUGFIX] Correctly handle multiple ports in Marathon service discovery.
* [BUGFIX] Fix HTML escaping so that HTML templates compile with Go1.9.
* [BUGFIX] Prevent number of remote write shards from going negative.
* [BUGFIX] In the graphs created by the expression browser, render very large
  and small numbers in a readable way.
* [BUGFIX] Fix a rarely occurring iterator issue in varbit encoded chunks.

## 1.7.1 / 2017-06-12

* [BUGFIX] Fix double prefix redirect.

## 1.7.0 / 2017-06-06

* [CHANGE] Compress remote storage requests and responses with unframed/raw snappy.
* [CHANGE] Properly elide secrets in config.
* [FEATURE] Add OpenStack service discovery.
* [FEATURE] Add ability to limit Kubernetes service discovery to certain namespaces.
* [FEATURE] Add metric for discovered number of Alertmanagers.
* [ENHANCEMENT] Print system information (uname) on start up.
* [ENHANCEMENT] Show gaps in graphs on expression browser.
* [ENHANCEMENT] Promtool linter checks counter naming and more reserved labels.
* [BUGFIX] Fix broken Mesos discovery.
* [BUGFIX] Fix redirect when external URL is set.
* [BUGFIX] Fix mutation of active alert elements by notifier.
* [BUGFIX] Fix HTTP error handling for remote write.
* [BUGFIX] Fix builds for Solaris/Illumos.
* [BUGFIX] Fix overflow checking in global config.
* [BUGFIX] Fix log level reporting issue.
* [BUGFIX] Fix ZooKeeper serverset discovery can become out-of-sync.

## 1.6.3 / 2017-05-18

* [BUGFIX] Fix disappearing Alertmanager targets in Alertmanager discovery.
* [BUGFIX] Fix panic with remote_write on ARMv7.
* [BUGFIX] Fix stacked graphs to adapt min/max values.

## 1.6.2 / 2017-05-11

* [BUGFIX] Fix potential memory leak in Kubernetes service discovery

## 1.6.1 / 2017-04-19

* [BUGFIX] Don't panic if storage has no FPs even after initial wait

## 1.6.0 / 2017-04-14

* [CHANGE] Replaced the remote write implementations for various backends by a
  generic write interface with example adapter implementation for various
  backends. Note that both the previous and the current remote write
  implementations are **experimental**.
* [FEATURE] New flag `-storage.local.target-heap-size` to tell Prometheus about
  the desired heap size. This deprecates the flags
  `-storage.local.memory-chunks` and `-storage.local.max-chunks-to-persist`,
  which are kept for backward compatibility.
* [FEATURE] Add `check-metrics` to `promtool` to lint metric names.
* [FEATURE] Add Joyent Triton discovery.
* [FEATURE] `X-Prometheus-Scrape-Timeout-Seconds` header in HTTP scrape
  requests.
* [FEATURE] Remote read interface, including example for InfluxDB. **Experimental.**
* [FEATURE] Enable Consul SD to connect via TLS.
* [FEATURE] Marathon SD supports multiple ports.
* [FEATURE] Marathon SD supports bearer token for authentication.
* [FEATURE] Custom timeout for queries.
* [FEATURE] Expose `buildQueryUrl` in `graph.js`.
* [FEATURE] Add `rickshawGraph` property to the graph object in console
  templates.
* [FEATURE] New metrics exported by Prometheus itself:
  * Summary `prometheus_engine_query_duration_seconds`
  * Counter `prometheus_evaluator_iterations_missed_total`
  * Counter `prometheus_evaluator_iterations_total`
  * Gauge `prometheus_local_storage_open_head_chunks`
  * Gauge `prometheus_local_storage_target_heap_size`
* [ENHANCEMENT] Reduce shut-down time by interrupting an ongoing checkpoint
  before starting the final checkpoint.
* [ENHANCEMENT] Auto-tweak times between checkpoints to limit time spent in
  checkpointing to 50%.
* [ENHANCEMENT] Improved crash recovery deals better with certain index
  corruptions.
* [ENHANCEMENT] Graphing deals better with constant time series.
* [ENHANCEMENT] Retry remote writes on recoverable errors.
* [ENHANCEMENT] Evict unused chunk descriptors during crash recovery to limit
  memory usage.
* [ENHANCEMENT] Smoother disk usage during series maintenance.
* [ENHANCEMENT] Targets on targets page sorted by instance within a job.
* [ENHANCEMENT] Sort labels in federation.
* [ENHANCEMENT] Set `GOGC=40` by default, which results in much better memory
  utilization at the price of slightly higher CPU usage. If `GOGC` is set by
  the user, it is still honored as usual.
* [ENHANCEMENT] Close head chunks after being idle for the duration of the
  configured staleness delta. This helps to persist and evict head chunk of
  stale series more quickly.
* [ENHANCEMENT] Stricter checking of relabel config.
* [ENHANCEMENT] Cache busters for static web content.
* [ENHANCEMENT] Send Prometheus-specific user-agent header during scrapes.
* [ENHANCEMENT] Improved performance of series retention cut-off.
* [ENHANCEMENT] Mitigate impact of non-atomic sample ingestion on
  `histogram_quantile` by enforcing buckets to be monotonic.
* [ENHANCEMENT] Released binaries built with Go 1.8.1.
* [BUGFIX] Send `instance=""` with federation if `instance` not set.
* [BUGFIX] Update to new `client_golang` to get rid of unwanted quantile
  metrics in summaries.
* [BUGFIX] Introduce several additional guards against data corruption.
* [BUGFIX] Mark storage dirty and increment
  `prometheus_local_storage_persist_errors_total` on all relevant errors.
* [BUGFIX] Propagate storage errors as 500 in the HTTP API.
* [BUGFIX] Fix int64 overflow in timestamps in the HTTP API.
* [BUGFIX] Fix deadlock in Zookeeper SD.
* [BUGFIX] Fix fuzzy search problems in the web-UI auto-completion.

## 1.5.3 / 2017-05-11

* [BUGFIX] Fix potential memory leak in Kubernetes service discovery

## 1.5.2 / 2017-02-10

* [BUGFIX] Fix series corruption in a special case of series maintenance where
  the minimum series-file-shrink-ratio kicks in.
* [BUGFIX] Fix two panic conditions both related to processing a series
  scheduled to be quarantined.
* [ENHANCEMENT] Binaries built with Go1.7.5.

## 1.5.1 / 2017-02-07

* [BUGFIX] Don't lose fully persisted memory series during checkpointing.
* [BUGFIX] Fix intermittently failing relabeling.
* [BUGFIX] Make `-storage.local.series-file-shrink-ratio` work.
* [BUGFIX] Remove race condition from TestLoop.

## 1.5.0 / 2017-01-23

* [CHANGE] Use lexicographic order to sort alerts by name.
* [FEATURE] Add Joyent Triton discovery.
* [FEATURE] Add scrape targets and alertmanager targets API.
* [FEATURE] Add various persistence related metrics.
* [FEATURE] Add various query engine related metrics.
* [FEATURE] Add ability to limit scrape samples, and related metrics.
* [FEATURE] Add labeldrop and labelkeep relabelling actions.
* [FEATURE] Display current working directory on status-page.
* [ENHANCEMENT] Strictly use ServiceAccount for in cluster configuration on Kubernetes.
* [ENHANCEMENT] Various performance and memory-management improvements.
* [BUGFIX] Fix basic auth for alertmanagers configured via flag.
* [BUGFIX] Don't panic on decoding corrupt data.
* [BUGFIX] Ignore dotfiles in data directory.
* [BUGFIX] Abort on intermediate federation errors.

## 1.4.1 / 2016-11-28

* [BUGFIX] Fix Consul service discovery

## 1.4.0 / 2016-11-25

* [FEATURE] Allow configuring Alertmanagers via service discovery
* [FEATURE] Display used Alertmanagers on runtime page in the UI
* [FEATURE] Support profiles in AWS EC2 service discovery configuration
* [ENHANCEMENT] Remove duplicated logging of Kubernetes client errors
* [ENHANCEMENT] Add metrics about Kubernetes service discovery
* [BUGFIX] Update alert annotations on re-evaluation
* [BUGFIX] Fix export of group modifier in PromQL queries
* [BUGFIX] Remove potential deadlocks in several service discovery implementations
* [BUGFIX] Use proper float64 modulo in PromQL `%` binary operations
* [BUGFIX] Fix crash bug in Kubernetes service discovery

## 1.3.1 / 2016-11-04

This bug-fix release pulls in the fixes from the 1.2.3 release.

* [BUGFIX] Correctly handle empty Regex entry in relabel config.
* [BUGFIX] MOD (`%`) operator doesn't panic with small floating point numbers.
* [BUGFIX] Updated miekg/dns vendoring to pick up upstream bug fixes.
* [ENHANCEMENT] Improved DNS error reporting.

## 1.2.3 / 2016-11-04

Note that this release is chronologically after 1.3.0.

* [BUGFIX] Correctly handle end time before start time in range queries.
* [BUGFIX] Error on negative `-storage.staleness-delta`
* [BUGFIX] Correctly handle empty Regex entry in relabel config.
* [BUGFIX] MOD (`%`) operator doesn't panic with small floating point numbers.
* [BUGFIX] Updated miekg/dns vendoring to pick up upstream bug fixes.
* [ENHANCEMENT] Improved DNS error reporting.

## 1.3.0 / 2016-11-01

This is a breaking change to the Kubernetes service discovery.

* [CHANGE] Rework Kubernetes SD.
* [FEATURE] Add support for interpolating `target_label`.
* [FEATURE] Add GCE metadata as Prometheus meta labels.
* [ENHANCEMENT] Add EC2 SD metrics.
* [ENHANCEMENT] Add Azure SD metrics.
* [ENHANCEMENT] Add fuzzy search to `/graph` textarea.
* [ENHANCEMENT] Always show instance labels on target page.
* [BUGFIX] Validate query end time is not before start time.
* [BUGFIX] Error on negative `-storage.staleness-delta`

## 1.2.2 / 2016-10-30

* [BUGFIX] Correctly handle on() in alerts.
* [BUGFIX] UI: Deal properly with aborted requests.
* [BUGFIX] UI: Decode URL query parameters properly.
* [BUGFIX] Storage: Deal better with data corruption (non-monotonic timestamps).
* [BUGFIX] Remote storage: Re-add accidentally removed timeout flag.
* [BUGFIX] Updated a number of vendored packages to pick up upstream bug fixes.

## 1.2.1 / 2016-10-10

* [BUGFIX] Count chunk evictions properly so that the server doesn't
  assume it runs out of memory and subsequently throttles ingestion.
* [BUGFIX] Use Go1.7.1 for prebuilt binaries to fix issues on MacOS Sierra.

## 1.2.0 / 2016-10-07

* [FEATURE] Cleaner encoding of query parameters in `/graph` URLs.
* [FEATURE] PromQL: Add `minute()` function.
* [FEATURE] Add GCE service discovery.
* [FEATURE] Allow any valid UTF-8 string as job name.
* [FEATURE] Allow disabling local storage.
* [FEATURE] EC2 service discovery: Expose `ec2_instance_state`.
* [ENHANCEMENT] Various performance improvements in local storage.
* [BUGFIX] Zookeeper service discovery: Remove deleted nodes.
* [BUGFIX] Zookeeper service discovery: Resync state after Zookeeper failure.
* [BUGFIX] Remove JSON from HTTP Accept header.
* [BUGFIX] Fix flag validation of Alertmanager URL.
* [BUGFIX] Fix race condition on shutdown.
* [BUGFIX] Do not fail Consul discovery on Prometheus startup when Consul
  is down.
* [BUGFIX] Handle NaN in `changes()` correctly.
* [CHANGE] **Experimental** remote write path: Remove use of gRPC.
* [CHANGE] **Experimental** remote write path: Configuration via config file
  rather than command line flags.
* [FEATURE] **Experimental** remote write path: Add HTTP basic auth and TLS.
* [FEATURE] **Experimental** remote write path: Support for relabelling.

## 1.1.3 / 2016-09-16

* [ENHANCEMENT] Use golang-builder base image for tests in CircleCI.
* [ENHANCEMENT] Added unit tests for federation.
* [BUGFIX] Correctly de-dup metric families in federation output.

## 1.1.2 / 2016-09-08

* [BUGFIX] Allow label names that coincide with keywords.

## 1.1.1 / 2016-09-07

* [BUGFIX] Fix IPv6 escaping in service discovery integrations
* [BUGFIX] Fix default scrape port assignment for IPv6

## 1.1.0 / 2016-09-03

* [FEATURE] Add `quantile` and `quantile_over_time`.
* [FEATURE] Add `stddev_over_time` and `stdvar_over_time`.
* [FEATURE] Add various time and date functions.
* [FEATURE] Added `toUpper` and `toLower` formatting to templates.
* [FEATURE] Allow relabeling of alerts.
* [FEATURE] Allow URLs in targets defined via a JSON file.
* [FEATURE] Add idelta function.
* [FEATURE] 'Remove graph' button on the /graph page.
* [FEATURE] Kubernetes SD: Add node name and host IP to pod discovery.
* [FEATURE] New remote storage write path. EXPERIMENTAL!
* [ENHANCEMENT] Improve time-series index lookups.
* [ENHANCEMENT] Forbid invalid relabel configurations.
* [ENHANCEMENT] Improved various tests.
* [ENHANCEMENT] Add crash recovery metric 'started_dirty'.
* [ENHANCEMENT] Fix (and simplify) populating series iterators.
* [ENHANCEMENT] Add job link on target page.
* [ENHANCEMENT] Message on empty Alerts page.
* [ENHANCEMENT] Various internal code refactorings and clean-ups.
* [ENHANCEMENT] Various improvements in the build system.
* [BUGFIX] Catch errors when unmarshaling delta/doubleDelta encoded chunks.
* [BUGFIX] Fix data race in lexer and lexer test.
* [BUGFIX] Trim stray whitespace from bearer token file.
* [BUGFIX] Avoid divide-by-zero panic on query_range?step=0.
* [BUGFIX] Detect invalid rule files at startup.
* [BUGFIX] Fix counter reset treatment in PromQL.
* [BUGFIX] Fix rule HTML escaping issues.
* [BUGFIX] Remove internal labels from alerts sent to AM.

## 1.0.2 / 2016-08-24

* [BUGFIX] Clean up old targets after config reload.

## 1.0.1 / 2016-07-21

* [BUGFIX] Exit with error on non-flag command-line arguments.
* [BUGFIX] Update example console templates to new HTTP API.
* [BUGFIX] Re-add logging flags.

## 1.0.0 / 2016-07-18

* [CHANGE] Remove deprecated query language keywords
* [CHANGE] Change Kubernetes SD to require specifying Kubernetes role
* [CHANGE] Use service address in Consul SD if available
* [CHANGE] Standardize all Prometheus internal metrics to second units
* [CHANGE] Remove unversioned legacy HTTP API
* [CHANGE] Remove legacy ingestion of JSON metric format
* [CHANGE] Remove deprecated `target_groups` configuration
* [FEATURE] Add binary power operation to PromQL
* [FEATURE] Add `count_values` aggregator
* [FEATURE] Add `-web.route-prefix` flag
* [FEATURE] Allow `on()`, `by()`, `without()` in PromQL with empty label sets
* [ENHANCEMENT] Make `topk/bottomk` query functions aggregators
* [BUGFIX] Fix annotations in alert rule printing
* [BUGFIX] Expand alert templating at evaluation time
* [BUGFIX] Fix edge case handling in crash recovery
* [BUGFIX] Hide testing package flags from help output

## 0.20.0 / 2016-06-15

This release contains multiple breaking changes to the configuration schema.

* [FEATURE] Allow configuring multiple Alertmanagers
* [FEATURE] Add server name to TLS configuration
* [FEATURE] Add labels for all node addresses and discover node port if available in Kubernetes SD
* [ENHANCEMENT] More meaningful configuration errors
* [ENHANCEMENT] Round scraping timestamps to milliseconds in web UI
* [ENHANCEMENT] Make number of storage fingerprint locks configurable
* [BUGFIX] Fix date parsing in console template graphs
* [BUGFIX] Fix static console files in Docker images
* [BUGFIX] Fix console JS XHR requests for IE11
* [BUGFIX] Add missing path prefix in new status page
* [CHANGE] Rename `target_groups` to `static_configs` in config files
* [CHANGE] Rename `names` to `files` in file SD configuration
* [CHANGE] Remove kubelet port config option in Kubernetes SD configuration

## 0.19.3 / 2016-06-14

* [BUGFIX] Handle Marathon apps with zero ports
* [BUGFIX] Fix startup panic in retrieval layer

## 0.19.2 / 2016-05-29

* [BUGFIX] Correctly handle `GROUP_LEFT` and `GROUP_RIGHT` without labels in
  string representation of expressions and in rules.
* [BUGFIX] Use `-web.external-url` for new status endpoints.

## 0.19.1 / 2016-05-25

* [BUGFIX] Handle service discovery panic affecting Kubernetes SD
* [BUGFIX] Fix web UI display issue in some browsers

## 0.19.0 / 2016-05-24

This version contains a breaking change to the query language. Please read
the documentation on the grouping behavior of vector matching:

<https://prometheus.io/docs/querying/operators/#vector-matching>

* [FEATURE] Add experimental Microsoft Azure service discovery
* [FEATURE] Add `ignoring` modifier for binary operations
* [FEATURE] Add pod discovery to Kubernetes service discovery
* [CHANGE] Vector matching takes grouping labels from one-side
* [ENHANCEMENT] Support time range on /api/v1/series endpoint
* [ENHANCEMENT] Partition status page into individual pages
* [BUGFIX] Fix issue of hanging target scrapes

## 0.18.0 / 2016-04-18

* [BUGFIX] Fix operator precedence in PromQL
* [BUGFIX] Never drop still open head chunk
* [BUGFIX] Fix missing 'keep_common' when printing AST node
* [CHANGE/BUGFIX] Target identity considers path and parameters additionally to host and port
* [CHANGE] Rename metric `prometheus_local_storage_invalid_preload_requests_total` to `prometheus_local_storage_non_existent_series_matches_total`
* [CHANGE] Support for old alerting rule syntax dropped
* [FEATURE] Deduplicate targets within the same scrape job
* [FEATURE] Add varbit chunk encoding (higher compression, more CPU usage – disabled by default)
* [FEATURE] Add `holt_winters` query function
* [FEATURE] Add relative complement `unless` operator to PromQL
* [ENHANCEMENT] Quarantine series file if data corruption is encountered (instead of crashing)
* [ENHANCEMENT] Validate Alertmanager URL
* [ENHANCEMENT] Use UTC for build timestamp
* [ENHANCEMENT] Improve index query performance (especially for active time series)
* [ENHANCEMENT] Instrument configuration reload duration
* [ENHANCEMENT] Instrument retrieval layer
* [ENHANCEMENT] Add Go version to `prometheus_build_info` metric

## 0.17.0 / 2016-03-02

This version no longer works with Alertmanager 0.0.4 and earlier!
The alerting rule syntax has changed as well but the old syntax is supported
up until version 0.18.

All regular expressions in PromQL are anchored now, matching the behavior of
regular expressions in config files.

* [CHANGE] Integrate with Alertmanager 0.1.0 and higher
* [CHANGE] Degraded storage mode renamed to rushed mode
* [CHANGE] New alerting rule syntax
* [CHANGE] Add label validation on ingestion
* [CHANGE] Regular expression matchers in PromQL are anchored
* [FEATURE] Add `without` aggregation modifier
* [FEATURE] Send alert resolved notifications to Alertmanager
* [FEATURE] Allow millisecond precision in configuration file
* [FEATURE] Support AirBnB's Smartstack Nerve for service discovery
* [ENHANCEMENT] Storage switches less often between regular and rushed mode.
* [ENHANCEMENT] Storage switches into rushed mode if there are too many memory chunks.
* [ENHANCEMENT] Added more storage instrumentation
* [ENHANCEMENT] Improved instrumentation of notification handler
* [BUGFIX] Do not count head chunks as chunks waiting for persistence
* [BUGFIX] Handle OPTIONS HTTP requests to the API correctly
* [BUGFIX] Parsing of ranges in PromQL fixed
* [BUGFIX] Correctly validate URL flag parameters
* [BUGFIX] Log argument parse errors
* [BUGFIX] Properly handle creation of target with bad TLS config
* [BUGFIX] Fix of checkpoint timing issue

## 0.16.2 / 2016-01-18

* [FEATURE] Multiple authentication options for EC2 discovery added
* [FEATURE] Several meta labels for EC2 discovery added
* [FEATURE] Allow full URLs in static target groups (used e.g. by the `blackbox_exporter`)
* [FEATURE] Add Graphite remote-storage integration
* [FEATURE] Create separate Kubernetes targets for services and their endpoints
* [FEATURE] Add `clamp_{min,max}` functions to PromQL
* [FEATURE] Omitted time parameter in API query defaults to now
* [ENHANCEMENT] Less frequent time series file truncation
* [ENHANCEMENT] Instrument number of  manually deleted time series
* [ENHANCEMENT] Ignore lost+found directory during storage version detection
* [CHANGE] Kubernetes `masters` renamed to `api_servers`
* [CHANGE] "Healthy" and "unhealthy" targets are now called "up" and "down" in the web UI
* [CHANGE] Remove undocumented 2nd argument of the `delta` function.
  (This is a BREAKING CHANGE for users of the undocumented 2nd argument.)
* [BUGFIX] Return proper HTTP status codes on API errors
* [BUGFIX] Fix Kubernetes authentication configuration
* [BUGFIX] Fix stripped OFFSET from in rule evaluation and display
* [BUGFIX] Do not crash on failing Consul SD initialization
* [BUGFIX] Revert changes to metric auto-completion
* [BUGFIX] Add config overflow validation for TLS configuration
* [BUGFIX] Skip already watched Zookeeper nodes in serverset SD
* [BUGFIX] Don't federate stale samples
* [BUGFIX] Move NaN to end of result for `topk/bottomk/sort/sort_desc/min/max`
* [BUGFIX] Limit extrapolation of `delta/rate/increase`
* [BUGFIX] Fix unhandled error in rule evaluation

Some changes to the Kubernetes service discovery were integration since
it was released as a beta feature.

## 0.16.1 / 2015-10-16

* [FEATURE] Add `irate()` function.
* [ENHANCEMENT] Improved auto-completion in expression browser.
* [CHANGE] Kubernetes SD moves node label to instance label.
* [BUGFIX] Escape regexes in console templates.

## 0.16.0 / 2015-10-09

BREAKING CHANGES:

* Release tarballs now contain the built binaries in a nested directory.
* The `hash_mod` relabeling action now uses MD5 hashes instead of FNV hashes to
  achieve a better distribution.
* The DNS-SD meta label `__meta_dns_srv_name` was renamed to `__meta_dns_name`
  to reflect support for DNS record types other than `SRV`.
* The default full refresh interval for the file-based service discovery has been
  increased from 30 seconds to 5 minutes.
* In relabeling, parts of a source label that weren't matched by
  the specified regular expression are no longer included in the replacement
  output.
* Queries no longer interpolate between two data points. Instead, the resulting
  value will always be the latest value before the evaluation query timestamp.
* Regular expressions supplied via the configuration are now anchored to match
  full strings instead of substrings.
* Global labels are not appended upon storing time series anymore. Instead,
  they are only appended when communicating with external systems
  (Alertmanager, remote storages, federation). They have thus also been renamed
  from `global.labels` to `global.external_labels`.
* The names and units of metrics related to remote storage sample appends have
  been changed.
* The experimental support for writing to InfluxDB has been updated to work
  with InfluxDB 0.9.x. 0.8.x versions of InfluxDB are not supported anymore.
* Escape sequences in double- and single-quoted string literals in rules or query
  expressions are now interpreted like escape sequences in Go string literals
  (<https://golang.org/ref/spec#String_literals>).

Future breaking changes / deprecated features:

* The `delta()` function had an undocumented optional second boolean argument
  to make it behave like `increase()`. This second argument will be removed in
  the future. Migrate any occurrences of `delta(x, 1)` to use `increase(x)`
  instead.
* Support for filter operators between two scalar values (like `2 > 1`) will be
  removed in the future. These will require a `bool` modifier on the operator,
  e.g.  `2 > bool 1`.

All changes:

* [CHANGE] Renamed `global.labels` to `global.external_labels`.
* [CHANGE] Vendoring is now done via govendor instead of godep.
* [CHANGE] Change web UI root page to show the graphing interface instead of
  the server status page.
* [CHANGE] Append global labels only when communicating with external systems
  instead of storing them locally.
* [CHANGE] Change all regexes in the configuration to do full-string matches
  instead of substring matches.
* [CHANGE] Remove interpolation of vector values in queries.
* [CHANGE] For alert `SUMMARY`/`DESCRIPTION` template fields, cast the alert
  value to `float64` to work with common templating functions.
* [CHANGE] In relabeling, don't include unmatched source label parts in the
  replacement.
* [CHANGE] Change default full refresh interval for the file-based service
  discovery from 30 seconds to 5 minutes.
* [CHANGE] Rename the DNS-SD meta label `__meta_dns_srv_name` to
  `__meta_dns_name` to reflect support for other record types than `SRV`.
* [CHANGE] Release tarballs now contain the binaries in a nested directory.
* [CHANGE] Update InfluxDB write support to work with InfluxDB 0.9.x.
* [FEATURE] Support full "Go-style" escape sequences in strings and add raw
  string literals.
* [FEATURE] Add EC2 service discovery support.
* [FEATURE] Allow configuring TLS options in scrape configurations.
* [FEATURE] Add instrumentation around configuration reloads.
* [FEATURE] Add `bool` modifier to comparison operators to enable boolean
  (`0`/`1`) output instead of filtering.
* [FEATURE] In Zookeeper serverset discovery, provide `__meta_serverset_shard`
  label with the serverset shard number.
* [FEATURE] Provide `__meta_consul_service_id` meta label in Consul service
  discovery.
* [FEATURE] Allow scalar expressions in recording rules to enable use cases
  such as building constant metrics.
* [FEATURE] Add `label_replace()` and `vector()` query language functions.
* [FEATURE] In Consul service discovery, fill in the `__meta_consul_dc`
  datacenter label from the Consul agent when it's not set in the Consul SD
  config.
* [FEATURE] Scrape all services upon empty services list in Consul service
  discovery.
* [FEATURE] Add `labelmap` relabeling action to map a set of input labels to a
  set of output labels using regular expressions.
* [FEATURE] Introduce `__tmp` as a relabeling label prefix that is guaranteed
  to not be used by Prometheus internally.
* [FEATURE] Kubernetes-based service discovery.
* [FEATURE] Marathon-based service discovery.
* [FEATURE] Support multiple series names in console graphs JavaScript library.
* [FEATURE] Allow reloading configuration via web handler at `/-/reload`.
* [FEATURE] Updates to promtool to reflect new Prometheus configuration
  features.
* [FEATURE] Add `proxy_url` parameter to scrape configurations to enable use of
  proxy servers.
* [FEATURE] Add console templates for Prometheus itself.
* [FEATURE] Allow relabeling the protocol scheme of targets.
* [FEATURE] Add `predict_linear()` query language function.
* [FEATURE] Support for authentication using bearer tokens, client certs, and
  CA certs.
* [FEATURE] Implement unary expressions for vector types (`-foo`, `+foo`).
* [FEATURE] Add console templates for the SNMP exporter.
* [FEATURE] Make it possible to relabel target scrape query parameters.
* [FEATURE] Add support for `A` and `AAAA` records in DNS service discovery.
* [ENHANCEMENT] Fix several flaky tests.
* [ENHANCEMENT] Switch to common routing package.
* [ENHANCEMENT] Use more resilient metric decoder.
* [ENHANCEMENT] Update vendored dependencies.
* [ENHANCEMENT] Add compression to more HTTP handlers.
* [ENHANCEMENT] Make -web.external-url flag help string more verbose.
* [ENHANCEMENT] Improve metrics around remote storage queues.
* [ENHANCEMENT] Use Go 1.5.1 instead of Go 1.4.2 in builds.
* [ENHANCEMENT] Update the architecture diagram in the `README.md`.
* [ENHANCEMENT] Time out sample appends in retrieval layer if the storage is
  backlogging.
* [ENHANCEMENT] Make `hash_mod` relabeling action use MD5 instead of FNV to
  enable better hash distribution.
* [ENHANCEMENT] Better tracking of targets between same service discovery
  mechanisms in one scrape configuration.
* [ENHANCEMENT] Handle parser and query evaluation runtime panics more
  gracefully.
* [ENHANCEMENT] Add IDs to H2 tags on status page to allow anchored linking.
* [BUGFIX] Fix watching multiple paths with Zookeeper serverset discovery.
* [BUGFIX] Fix high CPU usage on configuration reload.
* [BUGFIX] Fix disappearing `__params` on configuration reload.
* [BUGFIX] Make `labelmap` action available through configuration.
* [BUGFIX] Fix direct access of protobuf fields.
* [BUGFIX] Fix panic on Consul request error.
* [BUGFIX] Redirect of graph endpoint for prefixed setups.
* [BUGFIX] Fix series file deletion behavior when purging archived series.
* [BUGFIX] Fix error checking and logging around checkpointing.
* [BUGFIX] Fix map initialization in target manager.
* [BUGFIX] Fix draining of file watcher events in file-based service discovery.
* [BUGFIX] Add `POST` handler for `/debug` endpoints to fix CPU profiling.
* [BUGFIX] Fix several flaky tests.
* [BUGFIX] Fix busylooping in case a scrape configuration has no target
  providers defined.
* [BUGFIX] Fix exit behavior of static target provider.
* [BUGFIX] Fix configuration reloading loop upon shutdown.
* [BUGFIX] Add missing check for nil expression in expression parser.
* [BUGFIX] Fix error handling bug in test code.
* [BUGFIX] Fix Consul port meta label.
* [BUGFIX] Fix lexer bug that treated non-Latin Unicode digits as digits.
* [CLEANUP] Remove obsolete federation example from console templates.
* [CLEANUP] Remove duplicated Bootstrap JS inclusion on graph page.
* [CLEANUP] Switch to common log package.
* [CLEANUP] Update build environment scripts and Makefiles to work better with
  native Go build mechanisms and new Go 1.5 experimental vendoring support.
* [CLEANUP] Remove logged notice about 0.14.x configuration file format change.
* [CLEANUP] Move scrape-time metric label modification into SampleAppenders.
* [CLEANUP] Switch from `github.com/client_golang/model` to
  `github.com/common/model` and related type cleanups.
* [CLEANUP] Switch from `github.com/client_golang/extraction` to
  `github.com/common/expfmt` and related type cleanups.
* [CLEANUP] Exit Prometheus when the web server encounters a startup error.
* [CLEANUP] Remove non-functional alert-silencing links on alerting page.
* [CLEANUP] General cleanups to comments and code, derived from `golint`,
  `go vet`, or otherwise.
* [CLEANUP] When entering crash recovery, tell users how to cleanly shut down
  Prometheus.
* [CLEANUP] Remove internal support for multi-statement queries in query engine.
* [CLEANUP] Update AUTHORS.md.
* [CLEANUP] Don't warn/increment metric upon encountering equal timestamps for
  the same series upon append.
* [CLEANUP] Resolve relative paths during configuration loading.

## 0.15.1 / 2015-07-27

* [BUGFIX] Fix vector matching behavior when there is a mix of equality and
  non-equality matchers in a vector selector and one matcher matches no series.
* [ENHANCEMENT] Allow overriding `GOARCH` and `GOOS` in Makefile.INCLUDE.
* [ENHANCEMENT] Update vendored dependencies.

## 0.15.0 / 2015-07-21

BREAKING CHANGES:

* Relative paths for rule files are now evaluated relative to the config file.
* External reachability flags (`-web.*`) consolidated.
* The default storage directory has been changed from `/tmp/metrics`
  to `data` in the local directory.
* The `rule_checker` tool has been replaced by `promtool` with
  different flags and more functionality.
* Empty labels are now removed upon ingestion into the
  storage. Matching empty labels is now equivalent to matching unset
  labels (`mymetric{label=""}` now matches series that don't have
  `label` set at all).
* The special `__meta_consul_tags` label in Consul service discovery
  now starts and ends with tag separators to enable easier regex
  matching.
* The default scrape interval has been changed back from 1 minute to
  10 seconds.

All changes:

* [CHANGE] Change default storage directory to `data` in the current
  working directory.
* [CHANGE] Consolidate external reachability flags (`-web.*`)into one.
* [CHANGE] Deprecate `keeping_extra` modifier keyword, rename it to
  `keep_common`.
* [CHANGE] Improve label matching performance and treat unset labels
  like empty labels in label matchers.
* [CHANGE] Remove `rule_checker` tool and add generic `promtool` CLI
  tool which allows checking rules and configuration files.
* [CHANGE] Resolve rule files relative to config file.
* [CHANGE] Restore default ScrapeInterval of 1 minute instead of 10 seconds.
* [CHANGE] Surround `__meta_consul_tags` value with tag separators.
* [CHANGE] Update node disk console for new filesystem labels.
* [FEATURE] Add Consul's `ServiceAddress`, `Address`, and `ServicePort` as
  meta labels to enable setting a custom scrape address if needed.
* [FEATURE] Add `hashmod` relabel action to allow for horizontal
  sharding of Prometheus servers.
* [FEATURE] Add `honor_labels` scrape configuration option to not
  overwrite any labels exposed by the target.
* [FEATURE] Add basic federation support on `/federate`.
* [FEATURE] Add optional `RUNBOOK` field to alert statements.
* [FEATURE] Add pre-relabel target labels to status page.
* [FEATURE] Add version information endpoint under `/version`.
* [FEATURE] Added initial stable API version 1 under `/api/v1`,
  including ability to delete series and query more metadata.
* [FEATURE] Allow configuring query parameters when scraping metrics endpoints.
* [FEATURE] Allow deleting time series via the new v1 API.
* [FEATURE] Allow individual ingested metrics to be relabeled.
* [FEATURE] Allow loading rule files from an entire directory.
* [FEATURE] Allow scalar expressions in range queries, improve error messages.
* [FEATURE] Support Zookeeper Serversets as a service discovery mechanism.
* [ENHANCEMENT] Add circleci yaml for Dockerfile test build.
* [ENHANCEMENT] Always show selected graph range, regardless of available data.
* [ENHANCEMENT] Change expression input field to multi-line textarea.
* [ENHANCEMENT] Enforce strict monotonicity of time stamps within a series.
* [ENHANCEMENT] Export build information as metric.
* [ENHANCEMENT] Improve UI of `/alerts` page.
* [ENHANCEMENT] Improve display of target labels on status page.
* [ENHANCEMENT] Improve initialization and routing functionality of web service.
* [ENHANCEMENT] Improve target URL handling and display.
* [ENHANCEMENT] New dockerfile using alpine-glibc base image and make.
* [ENHANCEMENT] Other minor fixes.
* [ENHANCEMENT] Preserve alert state across reloads.
* [ENHANCEMENT] Prettify flag help output even more.
* [ENHANCEMENT] README.md updates.
* [ENHANCEMENT] Raise error on unknown config parameters.
* [ENHANCEMENT] Refine v1 HTTP API output.
* [ENHANCEMENT] Show original configuration file contents on status
  page instead of serialized YAML.
* [ENHANCEMENT] Start HUP signal handler earlier to not exit upon HUP
  during startup.
* [ENHANCEMENT] Updated vendored dependencies.
* [BUGFIX] Do not panic in `StringToDuration()` on wrong duration unit.
* [BUGFIX] Exit on invalid rule files on startup.
* [BUGFIX] Fix a regression in the `.Path` console template variable.
* [BUGFIX] Fix chunk descriptor loading.
* [BUGFIX] Fix consoles "Prometheus" link to point to /
* [BUGFIX] Fix empty configuration file cases
* [BUGFIX] Fix float to int conversions in chunk encoding, which were
  broken for some architectures.
* [BUGFIX] Fix overflow detection for serverset config.
* [BUGFIX] Fix race conditions in retrieval layer.
* [BUGFIX] Fix shutdown deadlock in Consul SD code.
* [BUGFIX] Fix the race condition targets in the Makefile.
* [BUGFIX] Fix value display error in web console.
* [BUGFIX] Hide authentication credentials in config `String()` output.
* [BUGFIX] Increment dirty counter metric in storage only if
  `setDirty(true)` is called.
* [BUGFIX] Periodically refresh services in Consul to recover from
  missing events.
* [BUGFIX] Prevent overwrite of default global config when loading a
  configuration.
* [BUGFIX] Properly lex `\r` as whitespace in expression language.
* [BUGFIX] Validate label names in JSON target groups.
* [BUGFIX] Validate presence of regex field in relabeling configurations.
* [CLEANUP] Clean up initialization of remote storage queues.
* [CLEANUP] Fix `go vet` and `golint` violations.
* [CLEANUP] General cleanup of rules and query language code.
* [CLEANUP] Improve and simplify Dockerfile build steps.
* [CLEANUP] Improve and simplify build infrastructure, use go-bindata
  for web assets. Allow building without git.
* [CLEANUP] Move all utility packages into common `util` subdirectory.
* [CLEANUP] Refactor main, flag handling, and web package.
* [CLEANUP] Remove unused methods from `Rule` interface.
* [CLEANUP] Simplify default config handling.
* [CLEANUP] Switch human-readable times on web UI to UTC.
* [CLEANUP] Use `templates.TemplateExpander` for all page templates.
* [CLEANUP] Use new v1 HTTP API for querying and graphing.

## 0.14.0 / 2015-06-01

* [CHANGE] Configuration format changed and switched to YAML.
  (See the provided [migration tool](https://github.com/prometheus/migrate/releases).)
* [ENHANCEMENT] Redesign of state-preserving target discovery.
* [ENHANCEMENT] Allow specifying scrape URL scheme and basic HTTP auth for non-static targets.
* [FEATURE] Allow attaching meaningful labels to targets via relabeling.
* [FEATURE] Configuration/rule reloading at runtime.
* [FEATURE] Target discovery via file watches.
* [FEATURE] Target discovery via Consul.
* [ENHANCEMENT] Simplified binary operation evaluation.
* [ENHANCEMENT] More stable component initialization.
* [ENHANCEMENT] Added internal expression testing language.
* [BUGFIX] Fix graph links with path prefix.
* [ENHANCEMENT] Allow building from source without git.
* [ENHANCEMENT] Improve storage iterator performance.
* [ENHANCEMENT] Change logging output format and flags.
* [BUGFIX] Fix memory alignment bug for 32bit systems.
* [ENHANCEMENT] Improve web redirection behavior.
* [ENHANCEMENT] Allow overriding default hostname for Prometheus URLs.
* [BUGFIX] Fix double slash in URL sent to alertmanager.
* [FEATURE] Add resets() query function to count counter resets.
* [FEATURE] Add changes() query function to count the number of times a gauge changed.
* [FEATURE] Add increase() query function to calculate a counter's increase.
* [ENHANCEMENT] Limit retrievable samples to the storage's retention window.

## 0.13.4 / 2015-05-23

* [BUGFIX] Fix a race while checkpointing fingerprint mappings.

## 0.13.3 / 2015-05-11

* [BUGFIX] Handle fingerprint collisions properly.
* [CHANGE] Comments in rules file must start with `#`. (The undocumented `//`
  and `/*...*/` comment styles are no longer supported.)
* [ENHANCEMENT] Switch to custom expression language parser and evaluation
  engine, which generates better error messages, fixes some parsing edge-cases,
  and enables other future enhancements (like the ones below).
* [ENHANCEMENT] Limit maximum number of concurrent queries.
* [ENHANCEMENT] Terminate running queries during shutdown.

## 0.13.2 / 2015-05-05

* [MAINTENANCE] Updated vendored dependencies to their newest versions.
* [MAINTENANCE] Include rule_checker and console templates in release tarball.
* [BUGFIX] Sort NaN as the lowest value.
* [ENHANCEMENT] Add square root, stddev and stdvar functions.
* [BUGFIX] Use scrape_timeout for scrape timeout, not scrape_interval.
* [ENHANCEMENT] Improve chunk and chunkDesc loading, increase performance when
  reading from disk.
* [BUGFIX] Show correct error on wrong DNS response.

## 0.13.1 / 2015-04-09

* [BUGFIX] Treat memory series with zero chunks correctly in series maintenance.
* [ENHANCEMENT] Improve readability of usage text even more.

## 0.13.0 / 2015-04-08

* [ENHANCEMENT] Double-delta encoding for chunks, saving typically 40% of
  space, both in RAM and on disk.
* [ENHANCEMENT] Redesign of chunk persistence queuing, increasing performance
  on spinning disks significantly.
* [ENHANCEMENT] Redesign of sample ingestion, increasing ingestion performance.
* [FEATURE] Added ln, log2, log10 and exp functions to the query language.
* [FEATURE] Experimental write support to InfluxDB.
* [FEATURE] Allow custom timestamps in instant query API.
* [FEATURE] Configurable path prefix for URLs to support proxies.
* [ENHANCEMENT] Increase of rule_checker CLI usability.
* [CHANGE] Show special float values as gaps.
* [ENHANCEMENT] Made usage output more readable.
* [ENHANCEMENT] Increased resilience of the storage against data corruption.
* [ENHANCEMENT] Various improvements around chunk encoding.
* [ENHANCEMENT] Nicer formatting of target health table on /status.
* [CHANGE] Rename UNREACHABLE to UNHEALTHY, ALIVE to HEALTHY.
* [BUGFIX] Strip trailing slash in alertmanager URL.
* [BUGFIX] Avoid +InfYs and similar, just display +Inf.
* [BUGFIX] Fixed HTML-escaping at various places.
* [BUGFIX] Fixed special value handling in division and modulo of the query
  language.
* [BUGFIX] Fix embed-static.sh.
* [CLEANUP] Added initial HTTP API tests.
* [CLEANUP] Misc. other code cleanups.
* [MAINTENANCE] Updated vendored dependencies to their newest versions.

## 0.12.0 / 2015-03-04

* [CHANGE] Use client_golang v0.3.1. THIS CHANGES FINGERPRINTING AND INVALIDATES
  ALL PERSISTED FINGERPRINTS. You have to wipe your storage to use this or
  later versions. There is a version guard in place that will prevent you to
  run Prometheus with the stored data of an older Prometheus.
* [BUGFIX] The change above fixes a weakness in the fingerprinting algorithm.
* [ENHANCEMENT] The change above makes fingerprinting faster and less allocation
  intensive.
* [FEATURE] OR operator and vector matching options. See docs for details.
* [ENHANCEMENT] Scientific notation and special float values (Inf, NaN) now
  supported by the expression language.
* [CHANGE] Dockerfile makes Prometheus use the Docker volume to store data
  (rather than /tmp/metrics).
* [CHANGE] Makefile uses Go 1.4.2.

## 0.11.1 / 2015-02-27

* [BUGFIX] Make series maintenance complete again. (Ever since 0.9.0rc4,
  or commit 0851945, series would not be archived, chunk descriptors would
  not be evicted, and stale head chunks would never be closed. This happened
  due to accidental deletion of a line calling a (well tested :) function.
* [BUGFIX] Do not double count head chunks read from checkpoint on startup.
  Also fix a related but less severe bug in counting chunk descriptors.
* [BUGFIX] Check last time in head chunk for head chunk timeout, not first.
* [CHANGE] Update vendoring due to vendoring changes in client_golang.
* [CLEANUP] Code cleanups.
* [ENHANCEMENT] Limit the number of 'dirty' series counted during checkpointing.

## 0.11.0 / 2015-02-23

* [FEATURE] Introduce new metric type Histogram with server-side aggregation.
* [FEATURE] Add offset operator.
* [FEATURE] Add floor, ceil and round functions.
* [CHANGE] Change instance identifiers to be host:port.
* [CHANGE] Dependency management and vendoring changed/improved.
* [CHANGE] Flag name changes to create consistency between various Prometheus
  binaries.
* [CHANGE] Show unlimited number of metrics in autocomplete.
* [CHANGE] Add query timeout.
* [CHANGE] Remove labels on persist error counter.
* [ENHANCEMENT] Various performance improvements for sample ingestion.
* [ENHANCEMENT] Various Makefile improvements.
* [ENHANCEMENT] Various console template improvements, including
  proof-of-concept for federation via console templates.
* [ENHANCEMENT] Fix graph JS glitches and simplify graphing code.
* [ENHANCEMENT] Dramatically decrease resources for file embedding.
* [ENHANCEMENT] Crash recovery saves lost series data in 'orphaned' directory.
* [BUGFIX] Fix aggregation grouping key calculation.
* [BUGFIX] Fix Go download path for various architectures.
* [BUGFIX] Fixed the link of the Travis build status image.
* [BUGFIX] Fix Rickshaw/D3 version mismatch.
* [CLEANUP] Various code cleanups.

## 0.10.0 / 2015-01-26

* [CHANGE] More efficient JSON result format in query API. This requires
  up-to-date versions of PromDash and prometheus_cli, too.
* [ENHANCEMENT] Excluded non-minified Bootstrap assets and the Bootstrap maps
  from embedding into the binary. Those files are only used for debugging,
  and then you can use -web.use-local-assets. By including fewer files, the
  RAM usage during compilation is much more manageable.
* [ENHANCEMENT] Help link points to <https://prometheus.github.io> now.
* [FEATURE] Consoles for haproxy and cloudwatch.
* [BUGFIX] Several fixes to graphs in consoles.
* [CLEANUP] Removed a file size check that did not check anything.

## 0.9.0 / 2015-01-23

* [CHANGE] Reworked command line flags, now more consistent and taking into
  account needs of the new storage backend (see below).
* [CHANGE] Metric names are dropped after certain transformations.
* [CHANGE] Changed partitioning of summary metrics exported by Prometheus.
* [CHANGE] Got rid of Gerrit as a review tool.
* [CHANGE] 'Tabular' view now the default (rather than 'Graph') to avoid
  running very expensive queries accidentally.
* [CHANGE] On-disk format for stored samples changed. For upgrading, you have
  to nuke your old files completely. See "Complete rewrite of the storage
* [CHANGE] Removed 2nd argument from `delta`.
* [FEATURE] Added a `deriv` function.
* [FEATURE] Console templates.
* [FEATURE] Added `absent` function.
* [FEATURE] Allow omitting the metric name in queries.
* [BUGFIX] Removed all known race conditions.
* [BUGFIX] Metric mutations now handled correctly in all cases.
* [ENHANCEMENT] Proper double-start protection.
* [ENHANCEMENT] Complete rewrite of the storage layer. Benefits include:
  * Better query performance.
  * More samples in less RAM.
  * Better memory management.
  * Scales up to millions of time series and thousands of samples ingested
    per second.
  * Purging of obsolete samples much cleaner now, up to completely
    "forgetting" obsolete time series.
  * Proper instrumentation to diagnose the storage layer with... well...
    Prometheus.
  * Pure Go implementation, no need for cgo and shared C libraries anymore.
  * Better concurrency.
* [ENHANCEMENT] Copy-on-write semantics in the AST layer.
* [ENHANCEMENT] Switched from Go 1.3 to Go 1.4.
* [ENHANCEMENT] Vendored external dependencies with godeps.
* [ENHANCEMENT] Numerous Web UI improvements, moved to Bootstrap3 and
  Rickshaw 1.5.1.
* [ENHANCEMENT] Improved Docker integration.
* [ENHANCEMENT] Simplified the Makefile contraption.
* [CLEANUP] Put meta-data files into proper shape (LICENSE, README.md etc.)
* [CLEANUP] Removed all legitimate 'go vet' and 'golint' warnings.
* [CLEANUP] Removed dead code.

## 0.8.0 / 2014-09-04

* [ENHANCEMENT] Stagger scrapes to spread out load.
* [BUGFIX] Correctly quote HTTP Accept header.

## 0.7.0 / 2014-08-06

* [FEATURE] Added new functions: abs(), topk(), bottomk(), drop_common_labels().
* [FEATURE] Let console templates get graph links from expressions.
* [FEATURE] Allow console templates to dynamically include other templates.
* [FEATURE] Template consoles now have access to their URL.
* [BUGFIX] Fixed time() function to return evaluation time, not wallclock time.
* [BUGFIX] Fixed HTTP connection leak when targets returned a non-200 status.
* [BUGFIX] Fixed link to console templates in UI.
* [PERFORMANCE] Removed extra memory copies while scraping targets.
* [ENHANCEMENT] Switched from Go 1.2.1 to Go 1.3.
* [ENHANCEMENT] Made metrics exported by Prometheus itself more consistent.
* [ENHANCEMENT] Removed incremental backoffs for unhealthy targets.
* [ENHANCEMENT] Dockerfile also builds Prometheus support tools now.

## 0.6.0 / 2014-06-30

* [FEATURE] Added console and alert templates support, along with various template functions.
* [PERFORMANCE] Much faster and more memory-efficient flushing to disk.
* [ENHANCEMENT] Query results are now only logged when debugging.
* [ENHANCEMENT] Upgraded to new Prometheus client library for exposing metrics.
* [BUGFIX] Samples are now kept in memory until fully flushed to disk.
* [BUGFIX] Non-200 target scrapes are now treated as an error.
* [BUGFIX] Added installation step for missing dependency to Dockerfile.
* [BUGFIX] Removed broken and unused "User Dashboard" link.

## 0.5.0 / 2014-05-28

* [BUGFIX] Fixed next retrieval time display on status page.
* [BUGFIX] Updated some variable references in tools subdir.
* [FEATURE] Added support for scraping metrics via the new text format.
* [PERFORMANCE] Improved label matcher performance.
* [PERFORMANCE] Removed JSON indentation in query API, leading to smaller response sizes.
* [ENHANCEMENT] Added internal check to verify temporal order of streams.
* [ENHANCEMENT] Some internal refactorings.

## 0.4.0 / 2014-04-17

* [FEATURE] Vectors and scalars may now be reversed in binary operations (`<scalar> <binop> <vector>`).
* [FEATURE] It's possible to shutdown Prometheus via a `/-/quit` web endpoint now.
* [BUGFIX] Fix for a deadlock race condition in the memory storage.
* [BUGFIX] Mac OS X build fixed.
* [BUGFIX] Built from Go 1.2.1, which has internal fixes to race conditions in garbage collection handling.
* [ENHANCEMENT] Internal storage interface refactoring that allows building e.g. the `rule_checker` tool without LevelDB dynamic library dependencies.
* [ENHANCEMENT] Cleanups around shutdown handling.
* [PERFORMANCE] Preparations for better memory reuse during marshaling / unmarshaling.<|MERGE_RESOLUTION|>--- conflicted
+++ resolved
@@ -1,17 +1,15 @@
 # Changelog
 
-<<<<<<< HEAD
 ## main / unreleased
 
 * [FEATURE] Templates: Add urlQueryEscape to template functions. #17403
-=======
+
 ## 3.7.3 / 2025-10-29
 
 * [BUGFIX] UI: Revert changed (and breaking) redirect behavior for `-web.external-url` if `-web.route-prefix` is configured, which was introduced in #17240. #17389
 * [BUGFIX] Fix federation of some native histograms. #17299 #17409
 * [BUGFIX] promtool: `check config` would fail when `--lint=none` flag was set. #17399 #17414
 * [BUGFIX] Remote-write: fix a deadlock in the queue resharding logic that can lead to suboptimal queue behavior. #17412
->>>>>>> 0a41f000
 
 ## 3.7.2 / 2025-10-22
 
